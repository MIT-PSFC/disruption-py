--- conflicted
+++ resolved
@@ -152,19 +152,11 @@
     data_columns = [args.data_column] if args.data_column else None
     tokamak = get_tokamak_from_environment()
 
-<<<<<<< HEAD
-=======
-    handler = get_tokamak_handler(tokamak)
-
->>>>>>> 43a6df33
     if args.shot_id is None:
         shot_ids = get_tokamak_test_shot_ids(tokamak)
     else:
         shot_ids = [args.shot_id]
-<<<<<<< HEAD
-=======
 
->>>>>>> 43a6df33
     expected_failure_columns = get_tokamak_test_expected_failure_columns(tokamak)
 
     data_differences = eval_against_sql(
