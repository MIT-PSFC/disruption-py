#!/usr/bin/env python3

"""
Unit tests for the retrieval settings which covers data retrieval from various
sources and the time domain of the data retrieved.
"""

import pandas as pd
import pytest

from disruption_py.core.utils.misc import safe_df_concat
from disruption_py.inout.mds import ProcessMDSConnection
from disruption_py.machine.tokamak import Tokamak
from disruption_py.settings.retrieval_settings import RetrievalSettings
from disruption_py.workflow import get_shots_data
from tests.conftest import skip_on_fast_execution
from tests.utils.data_difference import assert_frame_equal_unordered


def dummy_mds_initializer():
    """Return a dummy MDS connection to ensure no fresh data is retrieved."""
    return ProcessMDSConnection(None)


@pytest.fixture(scope="module", name="full_time_domain_data")
def full_time_domain_data_fixture(tokamak, shotlist):
    """Get data for the full time domain"""
    retrieval_settings = RetrievalSettings(
        efit_nickname_setting="default", domain_setting="full"
    )
    results = get_shots_data(
        tokamak=tokamak,
        shotlist_setting=shotlist,
        retrieval_settings=retrieval_settings,
        output_setting="dict",
        num_processes=2,
    )
    # Output data in the order shots were given
    results = [results[shot] for shot in shotlist]
    return results


@pytest.mark.parametrize("num_processes", [1, 2])
def test_cache_setting_sql(tokamak, shotlist, num_processes):
    """
    Use `time_until_disrupt` to test retrieving cached data from SQL.
    `time_until_disrupt` exists in SQL and it is the only parameter returned from
    its physics method, so the physics method will not run. This test uses a dummy
    MDSconnection to ensure we don't call MDSplus.
    """
    retrieval_settings = RetrievalSettings(
        cache_setting="sql",
        use_cache_setting_timebase=True,
        run_columns=["time_until_disrupt"],
        run_tags=[],
        only_requested_columns=True,
        efit_nickname_setting="default",
    )

    results = get_shots_data(
        tokamak=tokamak,
        shotlist_setting=shotlist,
        retrieval_settings=retrieval_settings,
        num_processes=num_processes,
        mds_connection_initializer=dummy_mds_initializer,
        output_setting="list",
    )

    # Ensure there is a connection to SQL -- if there is a dummy MDS connection,
    # but no cache data is retrieved from SQL, then results=[]
    assert len(shotlist) == len(results)

    # Verify the correct columns were retrieved from SQL
    for res in results:
        assert {"time_until_disrupt", "shot", "time", "commit_hash"} == set(res.columns)


@skip_on_fast_execution
@pytest.mark.parametrize("output_format", [".csv", ".hdf5"])
def test_cache_setting_prev_output(tokamak, shotlist, test_file_path_f, output_format):
    """
    Use the file output from an initial call to `get_shots_data` as the cache for
    a subsequent call to `get_shots_data` and make sure the data remains the same.
    """
    # Save data to file
    get_shots_data(
        tokamak=tokamak,
        shotlist_setting=shotlist,
        num_processes=2,
        output_setting=test_file_path_f(output_format),
    )

    if output_format == ".csv":
        cache_data = pd.read_csv(test_file_path_f(".csv"), dtype={"commit_hash": str})
    else:
        cache_data_list = []
        for shot in shotlist:
            cache_data_list.append(
                pd.read_hdf(test_file_path_f(".hdf5"), key=f"df_{shot}")
            )
        cache_data = safe_df_concat(pd.DataFrame(), cache_data_list)

    # Use saved data as cache
    retrieval_settings = RetrievalSettings(
        cache_setting=cache_data,
        use_cache_setting_timebase=True,
    )

    results = get_shots_data(
        tokamak=tokamak,
        shotlist_setting=shotlist,
        retrieval_settings=retrieval_settings,
        num_processes=2,
        output_setting="dataframe",
        mds_connection_initializer=dummy_mds_initializer,
    )
    assert len(shotlist) == len(set(cache_data["shot"])) == len(set(results["shot"]))
    assert_frame_equal_unordered(cache_data, results)


@skip_on_fast_execution
def test_only_requested_columns(tokamak, shotlist):
    """
    Ensure `only_requested_columns` works. `ip` is returned by
    `get_ip_parameters`, so we should not see any of the other quantities like
    `dip_dt` returned. `q95` is from efit, so none of the other efit quantities
    should be returned.
    """
    retrieval_settings = RetrievalSettings(
        run_columns=["ip", "q95"],
        run_tags=[],
        run_methods=[],
        only_requested_columns=True,
    )
    results = get_shots_data(
        tokamak=tokamak,
        shotlist_setting=shotlist,
        retrieval_settings=retrieval_settings,
        num_processes=2,
<<<<<<< HEAD
        log_settings="WARNING",
=======
        output_setting="list",
>>>>>>> a5139f29
    )
    for res in results:
        assert {"ip", "q95", "shot", "time", "commit_hash"} == set(res.columns)


@skip_on_fast_execution
@pytest.mark.parametrize("domain_setting", ["flattop", "rampup_and_flattop"])
def test_domain_setting(tokamak, shotlist, domain_setting, full_time_domain_data):
    """
    Test the two partial domain settings by comparing their start and end times
    with the full domain.
    """
    if tokamak == Tokamak.D3D and domain_setting == "rampup_and_flattop":
        pytest.skip("rampup_and_flattop domain setting not defined for DIII-D")
    retrieval_settings = RetrievalSettings(
        efit_nickname_setting="default", domain_setting=domain_setting
    )
    results = get_shots_data(
        tokamak=tokamak,
        shotlist_setting=shotlist,
        retrieval_settings=retrieval_settings,
        output_setting="dict",
        num_processes=2,
        log_settings="WARNING",
    )
    results = [results[shot] for shot in shotlist]

    assert len(shotlist) == len(results) == len(full_time_domain_data)
    for part_domain, full_domain in zip(results, full_time_domain_data):
        p_start, p_end = part_domain["time"].values[0], part_domain["time"].values[-1]
        f_start, f_end = full_domain["time"].values[0], full_domain["time"].values[-1]
        if domain_setting == "flattop":
            # Use <= because a shot may end during the flattop,
            assert f_start < p_start < p_end <= f_end
        else:
            assert f_start == p_start < p_end < f_end<|MERGE_RESOLUTION|>--- conflicted
+++ resolved
@@ -137,11 +137,8 @@
         shotlist_setting=shotlist,
         retrieval_settings=retrieval_settings,
         num_processes=2,
-<<<<<<< HEAD
+        output_setting="list",
         log_settings="WARNING",
-=======
-        output_setting="list",
->>>>>>> a5139f29
     )
     for res in results:
         assert {"ip", "q95", "shot", "time", "commit_hash"} == set(res.columns)
