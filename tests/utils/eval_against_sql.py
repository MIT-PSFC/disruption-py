--- conflicted
+++ resolved
@@ -61,14 +61,8 @@
         retrieval_settings=retrieval_settings,
         output_setting=os.path.join(folder, "output/"),
         log_settings=LogSettings(
-<<<<<<< HEAD
-            console_log_level=console_log_level,
-            log_file_path=os.path.join(folder, "output.log"),
-=======
-            file_path=log_file_path,
-            file_level="DEBUG",
             console_level=console_log_level,
->>>>>>> e4142156
+            file_path=os.path.join(folder, "output.log"),
         ),
     )
     return {k: v.to_dataframe() for k, v in out.items()}
