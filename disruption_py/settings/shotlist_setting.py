--- conflicted
+++ resolved
@@ -77,15 +77,9 @@
         """
 
 
-<<<<<<< HEAD
-class IncludedShotlistSetting(ShotlistSetting):
-    """
-    Use the shotlist from one of the provided data files.
-=======
 class FileShotlistSetting(ShotlistSetting):
     """
     Use `pandas.read_csv` to read a file, then extract and use values from any column.
->>>>>>> 8f2ae748
 
     Directly passing a file path as a string to the shotlist setting with the file name suffixed
     by txt or csv will automatically create a new FileShotlistSetting object with that file path.
@@ -115,15 +109,9 @@
         return self.shotlist
 
 
-<<<<<<< HEAD
-class FileShotlistSetting(ShotlistSetting):
-    """
-    Use a shotlist from the provided file path, this may be any file readable by pandas read_csv.
-=======
 class IncludedShotlistSetting(FileShotlistSetting):
     """
     Use the shotlist from one of the provided data files.
->>>>>>> 8f2ae748
 
     Directly passing a key from the _get_shotlist_setting_mappings dictionary as a string will
     automatically create a new IncludedShotlistSetting object with that file_name.
