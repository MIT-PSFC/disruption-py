--- conflicted
+++ resolved
@@ -1,15 +1,10 @@
 
 import logging
 import MDSplus as mds
-<<<<<<< HEAD
 import os
 import random
 
 from typing import Any, Callable, Dict, List, Tuple
-=======
-import h5pyd as h5py
-import random
->>>>>>> 0cf0a188
 
 class ProcessMDSConnection():
     """
@@ -19,56 +14,16 @@
     """
 
     def __init__(self, conn_string : str):
-<<<<<<< HEAD
-        self.conn = mds.Connection(conn_string)
-        self.conn.get('shorten_path()')
-
-=======
         self.conn = None
         if conn_string != 'DoNotConnect':
             self.conn = mds.Connection(conn_string)
             
->>>>>>> 0cf0a188
     def get_shot_connection(self, shot_id : int):
         """ Get MDSPlus Connection wrapper for individual shot. """
         return MDSConnection(self.conn, shot_id)
 
 class HDF:
     """
-<<<<<<< HEAD
-    Class to handle the HSDS connection
-    """
-    def __init__(self, shot_id : int):
-        import h5pyd as h5py
-        import random
-        import os
-
-        self.shot_id = shot_id
-
-        if os.environ.get('HSDS_ENDPOINTS') is not None:
-            endpoints = os.environ['HSDS_ENDPOINTS'].split(',')
-        else:
-            endpoints = [ 'http://mfedata-archives:5101', 'http://mfedata-archives:5102' ]  
-        self.file = h5py.File(f'/cmod/{self.shot_id}', 'a', use_cache=False, endpoint=random.choice(endpoints))
-
-    def get(self, tree, expression, args):
-        try:
-            if args is None:
-                key = f'{expression}'
-            else:
-                key = f'{expression}_{args}'
-
-            key.replace('/', '\\/')
-
-            print(tree, key)
-            return self.file[tree][key].value
-
-        except:
-            return None
-
-    def add_cache(self, tree, expression, args, value):
-        import numpy as np
-=======
     Class to fill hsds cache with answers
     """
     def __init__(self):
@@ -82,7 +37,6 @@
         if self.shot_id != shot:
             self.file = h5py.File(f'/cmod/{shot}', 'a', use_cache=False, end_point=random.choice(self.endpoints))
             self.shot_id = shot
->>>>>>> 0cf0a188
         if tree not in self.file:
             root = self.file.create_group(tree)
         else:
@@ -91,7 +45,52 @@
             key = f'{expression}'
         else:
             key = f'{expression}_{args}'
-<<<<<<< HEAD
+        if key in root:
+            del root[key]
+        root.create_dataset(key, data=value)
+     
+class MDSConnection:
+    """ 
+    Wrapper class for MDSPlus Connection class used for handling individual shots. 
+    """
+    def __init__(self, shot_id : int):
+        import h5pyd as h5py
+        import random
+        import os
+
+        self.shot_id = shot_id
+
+        if os.environ.get('HSDS_ENDPOINTS') is not None:
+            endpoints = os.environ['HSDS_ENDPOINTS'].split(',')
+        else:
+            endpoints = [ 'http://mfedata-archives:5101', 'http://mfedata-archives:5102' ]  
+        self.file = h5py.File(f'/cmod/{self.shot_id}', 'a', use_cache=False, endpoint=random.choice(endpoints))
+
+    def get(self, tree, expression, args):
+        try:
+            if args is None:
+                key = f'{expression}'
+            else:
+                key = f'{expression}_{args}'
+
+            key.replace('/', '\\/')
+
+            print(tree, key)
+            return self.file[tree][key].value
+
+        except:
+            return None
+
+    def add_cache(self, tree, expression, args, value):
+        import numpy as np
+        if tree not in self.file:
+            root = self.file.create_group(tree)
+        else:
+            root = self.file[tree]
+        if args is None:
+            key = f'{expression}'
+        else:
+            key = f'{expression}_{args}'
 
         key.replace('/', '\\/')
         key = str(key)
@@ -239,12 +238,6 @@
         except Exception as e:
             print(e)
 
-=======
-        if key in root:
-            del root[key]
-        root.create_dataset(key, data=value)
-     
->>>>>>> 0cf0a188
 class MDSConnection:
     """
     Wrapper class for MDSPlus Connection class used for handling individual shots.
@@ -259,24 +252,12 @@
         self.tree_nicknames = {}
         self.open_trees = set()
         self.last_open_tree = None
-<<<<<<< HEAD
         self.use_hsds = False
         self.use_mongo = False
         self.fill_hsds = False
         self.fill_mongo = False
         self.cache_miss_enable = False
 
-=======
-        self.fill_hsds = False 
-        self.fill_mongodb = False 
-        self.use_hsds = False 
-        self.use_mongo = False
-        self.cache_miss_enable = False 
-#        self.endpoints = [ 'http://localhost:5101', 'http://localhost:5102' ]
-        self.endpoints = ['http://a00b48dc37a994baaad23bc7e01aefba-924539795.us-east-1.elb.amazonaws.com/']
-        self.hdf = HDF()
- 
->>>>>>> 0cf0a188
     def open_tree(self, tree_name : str):
         """
         Open the specified _name.
@@ -286,35 +267,14 @@
         """
         if tree_name not in self.tree_nicknames and tree_name in self.tree_nickname_funcs:
             self.tree_nicknames[tree_name] = self.tree_nickname_funcs[tree_name]()
-<<<<<<< HEAD
 
         if tree_name in self.tree_nicknames:
-            print("two")
             tree_name = self.tree_nicknames[tree_name]
 
         if self.use_mdsplus:
             if self.last_open_tree != tree_name:
                 self.conn.openTree(tree_name, self.shot_id)
 
-=======
-        if tree_name in self.tree_nicknames:
-            print("two")
-            tree_name = self.tree_nicknames[tree_name]
-        if not self.use_hsds and not self.use_mongo or self.cache_miss_enable:
-            self.conn.openTree(tree_name, self.shot_id)
-        if self.use_hsds:
-            try:
-                self.hdf.file = h5py.File(f'/cmod/{self.shot_id}', 'r', use_cache=False, end_point=random.choice(self.endpoints))
-            except Exception as e:
-                print(e)
-        elif self.use_mongo:
-            pass
-    
-
-        if self.conn and self.last_open_tree != tree_name:
-            self.conn.openTree(tree_name, self.shot_id)
-            
->>>>>>> 0cf0a188
         self.last_open_tree = tree_name
         self.open_trees.add(tree_name)
 
@@ -326,21 +286,12 @@
             tree_name = self.tree_nicknames[tree_name]
 
         if tree_name in self.open_trees:
-<<<<<<< HEAD
             if self.use_mdsplus:
-=======
-            if not self.use_hsds and not self.use_mongo or self.cache_miss_enable:
->>>>>>> 0cf0a188
                 try:
                     self.conn.closeTree(tree_name, self.shot_id)
                 except Exception as e:
                     self.logger.warning(f"Error closing tree {tree_name} in shot {self.shot_id}")
                     self.logger.debug(e)
-<<<<<<< HEAD
-
-=======
-                
->>>>>>> 0cf0a188
         if self.last_open_tree == tree_name:
             self.last_open_tree = None
         self.open_trees.discard(tree_name)
@@ -353,7 +304,6 @@
             self.close_tree(open_tree)
         self.last_open_tree = None
         self.open_trees.clear()
-<<<<<<< HEAD
         if self.conn:
             del self.conn
             self.conn = None
@@ -363,12 +313,6 @@
 
     # Added Methods
     def get(self, expression : str, arguments : Any = None, tree_name : str = None) -> Any:
-=======
-        # self.conn.closeAllTrees()
-        
-      
-    def _get(self, expression : str, arguments : Any = None, tree_name : str = None) -> Any:
->>>>>>> 0cf0a188
         """Evaluate the specified expression.
 
         The expression is passed as string argument, but may contain optional arguments.
@@ -407,7 +351,6 @@
 
         if tree_name is not None:
             self.open_tree(tree_name)
-<<<<<<< HEAD
 
         if ans is None and self.use_mdsplus:
             ans = self.conn.get(expression, arguments).data()
@@ -424,59 +367,6 @@
 
         return ans
 
-=======
-        if not self.use_hsds and not self.use_mongo:
-            ans = self.conn.get(expression, arguments).data()
-        if self.use_hsds:
-            try:
-                if expression.startswith('_sig='):
-                    expression = expression[6:]
-                    self.sig_expression = expression
-                elif expression.startswith('dim_of(_sig)'):
-                    expression = f"dim_of({self.sig_expression}{expression[12:]}"
-                ans = self.hdf.file[tree_name][f'{expression}'].value
-            except:
-                try:
-                    if self.cache_miss_enable:
-                        ans = self.conn.get(expression, arguments).data()
-                    else:
-                        ans = None
-                except:
-                    ans = None
-        elif self.use_mongo:
-            ans = None
-        return ans
-    
-    # Added Methods
-    def get(self, expression : str, arguments : Any = None, tree_name : str = None) -> Any:
-        """Evaluate the specified expression.
-        
-        The expression is passed as string argument, but may contain optional arguments. 
-        These arguments are then passed as an array of Data objects.
-
-        Parameters
-        ----------
-        expression : str
-            MDSplus TDI expression. Please see MDSplus documentation for more information.
-        arguments : Any, optional
-            Arguments for MDSplus TDI Expression. Please see MDSplus documentation for more information. Default None.
-        tree_name : str, optional
-
-        Returns
-        -------
-        Any
-            Result of evaluating TDI expression from MDSplus.
-        """
-
-        ans = self._get(expression, arguments, tree_name)
-        if ans is not None:
-            if self.fill_hsds:
-                self.hdf.add_cache(tree_name, self.shot_id, expression, arguments, ans)
-            if self.fill_mongodb:
-                pass        
-        return ans
-    
->>>>>>> 0cf0a188
     def get_record_data(self, path : str, tree_name : str = None, dim_nums : List = None) -> Tuple:
         """Get data and dimension for record at specified path
 
@@ -494,7 +384,6 @@
         Tuple
             Returns the node data, followed by the requested dimensions
         """
-<<<<<<< HEAD
 
         if tree_name in self.tree_nicknames:
             tree_name = self.tree_nicknames[tree_name]
@@ -528,21 +417,6 @@
         if data is None or len(dims) < len(dim_nums):
             raise mds.TreeNNF()
 
-=======
-        dim_nums = dim_nums or [0]
-        
-        data = self._get("_sig=" + path, treename=tree_name)
-        dims = [self._get(f"dim_of(_sig,{dim_num})", treename=tree_name) for dim_num in dim_nums]
-        if self.fill_hsds:
-            self.hdf.add_cache(tree_name, self.shot_id, path, None, data)
-        if self.fill_mongodb:
-            pass
-        if self.fill_hsds:
-            for count,d in enumerate(dims):
-                self.hdf.add_cache(tree_name, self.shot_id, f'dim_of({path}, {count})', None, d)
-        if self.fill_mongodb:
-            pass
->>>>>>> 0cf0a188
         return data, *dims
 
 
@@ -571,35 +445,18 @@
 
         if tree_name is not None:
             self.open_tree(tree_name)
-<<<<<<< HEAD
 
         dims = [ self.get(f'dim_of({path}, {dim_num})') for dim_num in dim_nums]
-
         return dims
 
     # MDSplusML cache population and use
     def set_aux_cache_parameters(self, fill_hsds : bool, fill_mongo : bool, use_hsds : bool, use_mongo : bool, cache_miss_enable : bool):
         self.fill_hsds = fill_hsds
         self.fill_mongo = fill_mongo
-=======
-        dims = [self.conn._get(f"dim_of({path},{dim_num})").data() for dim_num in dim_nums]
-        if self.fill_hsds:
-            for count,d in enumerate(dims):
-                self.hdf.add_cache(tree_name, self.shot_id, f'dim_of({path}, {count})', None, d)
-        if self.fill_mongodb:
-            pass
-        return dims
-    
-    # MDSplusML cache population and use
-    def set_aux_cache_parameters(self, fill_hsds : bool, fill_mongodb : bool, use_hsds : bool, use_mongo : bool, cache_miss_enable : bool):
-        self.fill_hsds = fill_hsds
-        self.fill_mongodb = fill_mongodb
->>>>>>> 0cf0a188
         self.use_hsds = use_hsds
         self.use_mongo = use_mongo
         self.cache_miss_enable = cache_miss_enable
 
-<<<<<<< HEAD
         # SLW Can this be part of __init__() ?
 
         # In order to use fill_hsds or fill_mongo, you need to set cache_miss_enable
@@ -614,8 +471,6 @@
         if self.use_mongo or self.fill_mongo:
             self.mongo = Mongo(self.shot_id)
 
-=======
->>>>>>> 0cf0a188
     # nicknames
 
     def add_tree_nickname_funcs(self, tree_nickname_funcs : Dict[str, Callable]):
