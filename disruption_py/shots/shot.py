--- conflicted
+++ resolved
@@ -34,12 +34,6 @@
             self.data = pd.DataFrame()
 
     @classmethod
-<<<<<<< HEAD
-    def get_signal(id, signal_name):
-        
-
-    def get_signal(self, signal_name, remote=False, interpolate=True, interpolation_timebase=None):
-=======
     def get_signal(id, signal_name, conn, interpolate=True, interpolation_timebase=None):
         if isinstance(MDSplus.Tree, conn):
             signal_record = conn.getNode(signal_name).getData()
@@ -62,8 +56,7 @@
             signal = interp1(orig_timebase, signal, interpolation_timebase)
         return signal, orig_timebase
 
-    def get_signal(self, signal_name, signal_conn=None, interpolate=True, interpolation_timebase=None):
->>>>>>> 4a4865d2
+    def _get_signal(self, signal_name, signal_conn=None, interpolate=True, interpolation_timebase=None):
         """Get a signal from MDSplus.
 
         Parameters
@@ -93,4 +86,4 @@
             signal_conn = self.conn
         if interpolation_timebase is None and interpolate:
             interpolation_timebase = self.data['time']
-        return self.__class__.get_signal(self._shot_id, signal_name, signal_conn, interpolate, interpolation_timebase)+        return type(self).get_signal(self._shot_id, signal_name, signal_conn, interpolate, interpolation_timebase)