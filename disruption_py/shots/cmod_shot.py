import traceback
import logging 
import argparse 

from disruption_py.shots.shot import Shot, parameter_method
try:
    import importlib.resources as importlib_resources
except ImportError:
    # Try backported to PY<37 `importlib_resources`.
    import importlib_resources

import pandas as pd
import numpy as np

import MDSplus
from MDSplus import *

# For edge parameters
import sys
import scipy as sp

# TODO: Somehow link to disruption_py 
# TODO: Deal with scary missing TRIPpy dependency (please don't break until I fix you)
try:
    sys.path.append('/home/sciortino/usr/python3modules/eqtools3')
    sys.path.append('/home/sciortino/usr/python3modules/profiletools3')
    sys.path.append('/home/sciortino/usr/python3modules/gptools3')
    import eqtools
    import profiletools
except Exception as e:
    logging.warning('Could not import profiletools or eqtools')
    logging.debug(traceback.format_exc())
    pass

import warnings

from disruption_py.utils import interp1, interp2, smooth, gaussian_fit, gsastd, get_bolo, power
import disruption_py.data

MAX_SHOT_TIME = 7.0  # [s]
CMOD_DISRUPTED_SHOT = 1120814006


class CModShot(Shot):
    """
    Class for a single CMod shot.

    """
    efit_cols = {"beta_n": r'\efit_aeqdsk:betan',
                 "beta_p": r'\efit_aeqdsk:betap',
                 "kappa": r'\efit_aeqdsk:eout',
                 "li": r'\efit_aeqdsk:li',
                 "upper_gap": r'\efit_aeqdsk:otop',
                 "lower_gap": r'\efit_aeqdsk:obott',
                 "q0": r'\efit_aeqdsk:q0',
                 "qstar": r'\efit_aeqdsk:qstar',
                 "q95": r'\efit_aeqdsk:q95',
                 "v_loop_efit": r'\efit_aeqdsk:vloopt',
                 "Wmhd": r'\efit_aeqdsk:wplasm',
                 "ssep": r'\efit_aeqdsk:ssep',
                 "n_over_ncrit": r'\efit_aeqdsk:xnnc',
                 "tritop": r'\efit_aeqdsk:doutu',
                 "tribot":  r'\efit_aeqdsk:doutl',
                 "a_minor": r'\efit_aeqdsk:aminor',
                 "rmagx":r'\efit_aeqdsk:rmagx', #TODO: change units to [m] (current [cm])
                 "chisq":r'\efit_aeqdsk:chisq'}
    
    #EFIT column names for data before 2000 TODO: confirm with Bob that these are the right back-ups and make sure that these are similar to standard EFIT columns
    efit_cols_pre_2000 = {"a_minor": r'\efit_aeqdsk:aout',
                          "li": r'\efit_aeqdsk:ali',
                          "q0": r'\efit_aeqdsk:qqmagx',
                          "qstar": r'\efit_aeqdsk:qsta',
                          "q95": r'\efit_aeqdsk:qsib', #Not sure about this one
                          } 
    
    efit_derivs = {'beta_p': 'dbetap_dt', 'li': 'dli_dt', 'Wmhd': 'dWmhd_dt'}

    # TODO: Populate metadata dict
    def __init__(self, shot_id, efit_tree_name='analysis', data=None, times=None, disruption_time=None, override_cols=True, **kwargs):
        super().__init__(shot_id, data)
        self._times = times
        self.efit_tree_name = efit_tree_name
        self._open_efit_tree()
        self.disruption_time = disruption_time
        self.disrupted = self.disruption_time is not None
        self.override_cols = override_cols
        self.data = data
        timebase_signal = kwargs.pop('timebase_signal', None)
        populate_methods = kwargs.pop('populate_methods', None)
<<<<<<< HEAD
        populate_tags = kwargs.pop('populate_tags', ['all'])#kwargs.pop('populate_tags', ['all','experimental']) 
=======
        populate_tags = kwargs.pop('populate_tags', ['all'])
>>>>>>> aaee5a7b
        self.interp_scheme = kwargs.pop('interp_scheme', 'linear')
        if self.data is not None and self._times is None:
            # TODO: Use time interval vs max time to determine if timebase is in ms
            try:
                self._times = self.data['time'].to_numpy()
                # Check if the timebase is in ms instead of s
                if self._times[-1] > MAX_SHOT_TIME:
                    self._times /= 1000  # [ms] -> [s]
            except KeyError as e:
                self.logger.warning(
                    f"[Shot {self._shot_id}]: Shot constructor was passed data but no timebase.")
                self.logger.debug(
                    f"[Shot {self._shot_id}]:{traceback.format_exc()}")
                self.set_timebase(timebase_signal, **kwargs)
        if self._times is None:
            self.set_timebase(timebase_signal, **kwargs)

        self._init_populate(data is not None, populate_methods, populate_tags)
        self._efit_tree.close()

    def _open_efit_tree(self):
        try:
            self._efit_tree = Tree(self.efit_tree_name,
                                   self._shot_id, mode="readonly")
        except Exception as e:
            self.logger.warning(
                f"[Shot {self._shot_id}]:Failed to open efit tree {self.efit_tree_name}.")
            if self.efit_tree_name == 'analysis':
                raise e
            self._efit_tree = Tree('analysis', self._shot_id, mode="readonly")

    # TODO: Reinterpolate data if timebase is changed
    def set_timebase(self, timebase_signal):
        if timebase_signal == None:
            self.set_default_timebase()
        # Check if timebase_signal is array-like. If so, use it as the timebase
        elif isinstance(timebase_signal, (list, np.ndarray, pd.Series)):
            self._times = timebase_signal
        elif timebase_signal == 'flattop':
            self.set_flattop_timebase()
        elif timebase_signal == 'rampup_and_flattop':
            self.set_rampup_and_flattop_timebase()
        else:
            raise NotImplementedError(
                "Non-default timebases are not currently supported")

    def set_default_timebase(self):
        try:
            self._efit_tree = Tree('analysis', self._shot_id, mode="readonly")
            self._times = self._efit_tree.getNode(
                r"\analysis::efit_aeqdsk:time").getData().data().astype('float64', copy=False)
        except mdsExceptions.TreeFOPENR as e:
            self._efit_tree = Tree('efit18', self._shot_id, mode="readonly")
            self._times = self._efit_tree.getNode(
                r"\efit18::efit.results.a_eqdsk:time").getData().data().astype('float64', copy=False)

    def set_flattop_timebase(self):
        self.set_default_timebase()
        ip_parameters = self._get_ip_parameters()
        ipprog, dipprog_dt = ip_parameters['ip_prog'], ip_parameters['dipprog_dt']
        indices_flattop_1 = np.where(np.abs(dipprog_dt) <= 1e3)[0]
        indices_flattop_2 = np.where(np.abs(ipprog) > 1.e5)[0]
        indices_flattop = np.intersect1d(indices_flattop_1, indices_flattop_2)
        if len(indices_flattop) == 0:
            self.logger.warning(
                f"[Shot {self._shot_id}]:Could not find flattop timebase. Defaulting to full shot(efit) timebase.")
            return
        self._times = self._times[indices_flattop]

    def set_rampup_and_flattop_timebase(self):
        self.set_default_timebase()
        ip_parameters = self._get_ip_parameters()
        ipprog, dipprog_dt = ip_parameters['ip_prog'], ip_parameters['dipprog_dt']
        indices_flattop_1 = np.where(np.abs(dipprog_dt) <= 6e4)[0]
        indices_flattop_2 = np.where(np.abs(ipprog) > 1.e5)[0]
        indices_flattop = np.intersect1d(indices_flattop_1, indices_flattop_2)
        if len(indices_flattop) == 0:
            self.logger.warning(
                f"[Shot {self._shot_id}]:Could not find flattop timebase. Defaulting to full shot(efit) timebase.")
            return
        end_index = np.max(indices_flattop)
        self._times = self._times[:end_index]

    def get_active_wire_segments(self):
        pcs_tree = Tree('pcs', self._shot_id)
        segment_nodes = pcs_tree.getNodeWild("\\top.seg_*")
        # Collect active segments and their information
        active_segments = []
        for node in segment_nodes:
            if node.isOn():
                active_segments.append(
                    [node, node.getNode(":start_time").getData().data()])
        active_segments.sort(key=lambda n: n[1])
        # end_times = np.roll(np.asarray([n[1] for n in active_segments]), -1)
        # for i in range(len(end_times)-1):
        #     if active_segments[i+1][1] == end_times[i]:
        #         end_times[i] = 12.383
        # end_times[-1] = 12.383  # [s]
        # for i in range(len(active_segments)):
        #     active_segments[i].append(end_times[i])
        return active_segments

    @parameter_method()
    def _get_time_until_disrupt(self):
        time_until_disrupt = np.full(len(self._times), np.nan)
        if self.disrupted:
            time_until_disrupt = self.disruption_time - self._times
        return pd.DataFrame({"time_until_disrupt": time_until_disrupt})

    @staticmethod
    def get_ip_parameters(times, ip, magtime, ip_prog, pcstime):
        """ Calculates actual and programmed current as well as their derivatives and difference.

        The time derivatives are useful for discriminating between rampup, flattop, and rampdown.

        Parameters
        ----------
        times : array_like
            Time array for the shot.
        ip : array_like
            Actual plasma current.
        magtime : array_like
            Time array for the plasma current.
        ip_prog : array_like
            Programmed plasma current.
        pcstime : array_like
            Time array for the programmed plasma current.

        Returns
        -------
        ip : array_like
            Actual plasma current.
        dip_dt : array_like
            Time derivative of the actual plasma current.
        dip_smoothed : array_like
            Smoothed time derivative of the actual plasma current.
        ip_prog : array_like
            Programmed plasma current.
        dipprog_dt : array_like
            Time derivative of the programmed plasma current.
        ip_error : array_like
            Difference between the actual and programmed plasma current.

        Original Authors
        ----------------
        - Alex Tinguely
        - Robert Granetz
        - Ryan Sweeney

        Sources
        -------
        - matlab/cmod_matlab/matlab-core/get_Ip_parameters.m 
        - matlab/cmod_matlab/matlab-core/get_Ip_parameters.m 
        """
        dip = np.gradient(ip, magtime)
        dip_smoothed = smooth(dip, 11)  # ,ends_type=0)
        dipprog_dt = np.gradient(ip_prog, pcstime)
        ip_prog = interp1(pcstime, ip_prog, times,
                          bounds_error=False, fill_value=ip_prog[-1])
        dipprog_dt = interp1(pcstime, dipprog_dt, times, bounds_error=False)
        ip = interp1(magtime, ip, times)
        dip = interp1(magtime, dip, times)
        dip_smoothed = interp1(magtime, dip_smoothed, times)

        ip_error = (np.abs(ip)-np.abs(ip_prog))*np.sign(ip)
        # import pdb; pdb.set_trace()
        return pd.DataFrame({"ip": ip, "dip_dt": dip, "dip_smoothed": dip_smoothed, "ip_prog": ip_prog, "dipprog_dt": dipprog_dt, "ip_error": ip_error})

    @parameter_method()
    def _get_ip_parameters(self):
        # Automatically generated
        magnetics_tree = Tree('magnetics', self._shot_id)
        active_segments = self.get_active_wire_segments()
        # Default PCS timebase is 1 KHZ
        pcstime = np.array(np.arange(-4, 12.383, .001))
        ip_prog = np.full(pcstime.shape, np.nan)
        # For each activate segment:
        # 1.) Find the wire for IP control and check if it has non-zero PID gains
        # 2.) IF it does, interpolate IP programming onto the PCS timebase
        # 3.) Clip to the start and stop times of PCS timebase
        for segment, start in active_segments:
            # Ip wire can be one of 16 but is normally no. 16
            for wire_index in range(16, 0, -1):
                wire_node = segment.getNode(f":P_{wire_index :02d}:name")
                if wire_node.getData().data() == 'IP':
                    try:
                        pid_gains = segment.getNode(
                            f":P_{wire_index :02d}:pid_gains").getData().data()
                        if np.any(pid_gains):
                            sig_node = segment.getNode(f":P_{wire_index :02d}")
                            signal_record = sig_node.getData()
                            sigtime = signal_record.dim_of(0).data()
                            signal = signal_record.data()
                            ip_prog_temp = interp1(
                                sigtime, signal, pcstime, bounds_error=False, fill_value=signal[-1])
                            end = pcstime[np.argmin(np.abs(pcstime - sigtime[-1])+ .0001)]
                            segment_indices = np.where(
                                (pcstime >= start) & (pcstime <= end))
                            ip_prog[segment_indices] = ip_prog_temp[segment_indices]
                    except mdsExceptions.MdsException as e:
                        self.logger.warning([f"[Shot {self._shot_id}]: Error getting PID gains for wire {wire_index}"])
                        self.logger.debug([f"[Shot {self._shot_id}]: {traceback.format_exc()}"])
                    break # Break out of wire_index loop
        ip = magnetics_tree.getNode(r"\ip").getData().data().astype('float64', copy=False)
        magtime = magnetics_tree.getNode(r"\ip").getData().dim_of(0)
        return CModShot.get_ip_parameters(self._times, ip, magtime, ip_prog, pcstime)

    @staticmethod
    def get_z_parameters(times, z_prog, pcstime, z_error_without_ip, ip, dpcstime):
        """ Get values of Z_error, Z_prog, and derived signals from plasma control system (PCS).

            Z_prog is the programmed vertical position of the plasma current centroid, and Z_error is the difference
            between the actual position and that requested (Z_error = Z_cur -
            Z_prog). Thus, the actual (estimated) position, Z_cur, can be calculated.
            And the vertical velocity, v_z, can be taken from the time derivative,
            and the product z_times_v_z ( = Z_cur * v_z) is also calculated.

            Parameters
            ----------
            times : array_like
                Time array for the shot.
            z_prog : array_like
                Programmed vertical position of the plasma current centroid.
            pcstime : array_like
                Time array for the programmed vertical position of the plasma current centroid.
            z_error_without_ip : array_like
                Difference between the actual and programmed vertical position of the plasma current centroid.
            ip : array_like
                Actual plasma current.
            dpcstime : array_like
                Time array for the actual plasma current.

            Returns
            -------
            z_error : array_like
                Difference between the actual and programmed vertical position of the plasma current centroid.
            z_prog : array_like
                Programmed vertical position of the plasma current centroid.
            z_cur : array_like
                Actual (estimated) vertical position of the plasma current centroid.
            v_z : array_like
                Vertical velocity.
            z_times_v_z : array_like
                Product of the vertical position and vertical velocity.

            Original Authors
            ----------------
            - Alex Tinguely
            - Robert Granetz

            Sources
            -------
            - matlab/cmod_matlab/matlab-core/get_Z_parameters.m
            - matlab/cmod_matlab/matlab-core/get_Z_parameters.m

        """
        z_error = z_error_without_ip/ip  # [m]
        z_prog_dpcs = interp1(pcstime, z_prog, dpcstime)
        z_cur = z_prog_dpcs + z_error  # [m]
        v_z = np.gradient(z_cur, dpcstime)  # m/s
        z_times_v_z = z_cur * v_z  # m^2/s
        z_prog = interp1(pcstime, z_prog, times, 'linear', False, z_prog[-1])
        z_error = -interp1(dpcstime, z_error, times,
                           'linear', False, z_error[-1])
        z_cur = -interp1(dpcstime, z_cur, times, 'linear', False, z_cur[-1])
        v_z = interp1(dpcstime, v_z, times, 'linear', False, v_z[-1])
        z_times_v_z = interp1(dpcstime, z_times_v_z, times,
                              'linear', False, z_times_v_z[-1])
        return pd.DataFrame({"z_error": z_error, "z_prog": z_prog, "zcur": z_cur, "v_z": v_z, "z_times_v_z": z_times_v_z})

    @parameter_method()
    def _get_z_parameters(self):
        pcstime = np.array(np.arange(-4, 12.383, .001))
        z_prog = np.empty(pcstime.shape)
        z_prog.fill(np.nan)
        z_prog_temp = z_prog.copy()
        z_wire_index = -1
        active_wire_segments = self.get_active_wire_segments()
        for segment, start in active_wire_segments:
            for wire_index in range(1, 17):
                wire_node = segment.getNode(f":P_{wire_index :02d}:name")
                if wire_node.getData().data() == "ZCUR":
                    try:
                        pid_gains = segment.getNode(
                            f":P_{wire_index :02d}:pid_gains").getData().data()
                        if np.any(pid_gains):
                            sig_node = segment.getNode(f":P_{wire_index :02d}")
                            signal_record = sig_node.getData()
                            sigtime = signal_record.dim_of(0).data()
                            end = sigtime[np.argmin(np.abs(sigtime - pcstime[-1])+ .0001)]
                            signal = signal_record.data()
                            z_prog_temp = interp1(
                                sigtime, signal, pcstime, 'linear', False, fill_value=signal[-1])
                            z_wire_index = wire_index
                            segment_indices = [
                                np.where((pcstime >= start) & (pcstime <= end))]
                            z_prog[segment_indices] = z_prog_temp[segment_indices]
                            break
                    except mdsExceptions.MdsException as e:
                        self.logger.debug(f"[Shot {self._shot_id}]: {traceback.format_exc()}")
                        continue  # TODO: Consider raising appropriate error
                else:
                    continue
                break
        if z_wire_index == -1:
            # TODO: Make appropriate error
            raise ValueError("No ZCUR wire was found")
        # Read in A_OUT, which is a 16xN matrix of the errors for *all* 16 wires for
        # *all* of the segments. Note that DPCS time is usually taken at 10kHz.
        hybrid_tree = Tree('hybrid', self._shot_id)
        wire_errors_record = hybrid_tree.getNode(
            r'\top.hardware.dpcs.signals:a_out').getData()
        wire_errors, dpcstime = wire_errors_record.data(
        ), np.array(wire_errors_record.dim_of(1))  # s
        # The value of Z_error we read is not in the units we want. It must be *divided* by a factor AND *divided* by the plasma current.
        z_error_without_factor_and_ip = wire_errors[:, z_wire_index]
        z_error_without_ip = np.empty(z_error_without_factor_and_ip.shape)
        z_error_without_ip.fill(np.nan)
        # Also, it turns out that different segments have different factors. So we
        # search through the active segments (determined above), find the factors,
        # and *divide* by the factor only for the times in the active segment (as
        # determined from start_times and stop_times.
        for i in range(len(active_wire_segments)):
            segment, start = active_wire_segments[i]
            if i == len(active_wire_segments) - 1:
                end = pcstime[-1]
            else:
                end = active_wire_segments[i+1][1]
            z_factor = hybrid_tree.getNode(
                fr'\dpcs::top.seg_{i+1:02d}:p_{z_wire_index:02d}:predictor:factor').getData().data()
            z_error_without_ip[np.where((dpcstime >= start) & (
                dpcstime <= end))] /= z_factor  # [A*m]
        # Next we grab ip, which comes from a_in:input_056. This also requires
        # *multiplication* by a factor.
        # NOTE that I can't get the following ip_without_factor to work for shots
        # before 2015.
        # TODO: Try to fix this
        if self._shot_id > 1150101000:
            ip_without_factor = hybrid_tree.getNode(
                r'\hybrid::top.hardware.dpcs.signals.a_in:input_056').getData().data()
            ip_factor = hybrid_tree.getNode(
                r'\hybrid::top.dpcs_config.inputs:input_056:p_to_v_expr').getData().data()
            ip = ip_without_factor*ip_factor  # [A]
        else:
            magnetics_tree = Tree('magnetics', self._shot_id)
            ip_record = magnetics_tree.getNode(r'\ip').getData()
            ip = ip_record.data()
            ip_time = ip_record.dim_of(0)
            ip = interp1(ip_time, ip, dpcstime)
        return CModShot.get_z_parameters(self._times, z_prog, pcstime, z_error_without_ip, ip, dpcstime)

    @staticmethod
    def get_ohmic_parameters(times, v_loop, v_loop_time, li, efittime, dip_smoothed, ip):
        """Calculate the ohmic power from the loop voltage, inductive voltage, and plasma current.

        Parameters
        ----------
        times : array_like
            The times at which to calculate the ohmic power.
        v_loop : array_like
            The loop voltage.
        v_loop_time : array_like
            The times at which the loop voltage was measured.
        li : array_like
            The inductance of the loop.
        efittime : array_like
            The times at which the inductance was measured.
        dip_smoothed : array_like
            The smoothed plasma current.
        ip : array_like
            The plasma current.

        Returns
        -------
        p_ohm : array_like
            The ohmic power.
        v_loop : array_like
            The loop voltage.

        Original Authors
        ----------------


        """
        R0 = 0.68  # For simplicity, we use R0 = 0.68 m, but we could use \efit_aeqdsk:rmagx
        inductance = 4.0*np.pi*1.0e-7 * R0 * li/2.0
        v_loop = interp1(v_loop_time, v_loop, times)
        inductance = interp1(efittime, inductance, times)
        v_inductive = inductance * dip_smoothed
        v_resistive = v_loop - v_inductive
        p_ohm = ip * v_resistive
        return pd.DataFrame({"p_oh": p_ohm, "v_loop": v_loop})

    @parameter_method()
    def _get_ohmic_parameters(self):
        # <-- this line is the culprit for breaking when analysis tree is set to EFIT18
        v_loop_record = self._efit_tree.getNode(r"\top.mflux:v0").getData()
        v_loop = v_loop_record.data().astype('float64', copy=False)
        v_loop_time = v_loop_record.dim_of(0)
        if len(v_loop_time) <= 1:
            return pd.DataFrame({"p_oh": np.zeros(len(self._times)), "v_loop": np.zeros(len(self._times))})
        li_record = self._efit_tree.getNode(r"\efit_aeqdsk:li").getData()
        li = li_record.data().astype('float64', copy=False)
        efittime = li_record.dim_of(0)
        ip_parameters = self._get_ip_parameters()
        return CModShot.get_ohmic_parameters(self._times, v_loop, v_loop_time, li, efittime, ip_parameters['dip_smoothed'], ip_parameters['ip'])

    @staticmethod
    def get_power(times, p_lh, t_lh, p_icrf, t_icrf, p_rad, t_rad, p_ohm):
        p_lh = interp1(t_lh, p_lh * 1.0e3, times,
                       bounds_error=False) if p_lh is not None else np.zeros(len(times))
        p_icrf = interp1(t_icrf, p_icrf * 1.0e6, times,
                         bounds_error=False) if p_icrf is not None else np.zeros(len(times))
        if t_rad is None or len(t_rad) == 1 or p_rad is None:
            p_rad = np.array([np.nan]*len(times))  # TODO: Fix
            dprad = p_rad.copy()
        else:
            p_rad = p_rad*1.0e3  # [W]
            p_rad = p_rad * 4.5  # Factor of 4.5 comes from cross-calibration with
            # 2pi_foil during flattop times of non-disruptive
            # shots, excluding times for
            # which p_rad (uncalibrated) <= 1.e5 W
            dprad = np.gradient(p_rad, t_rad)
            p_rad = interp1(t_rad, p_rad, times)
            dprad = interp1(t_rad, dprad, times)
        p_input = p_ohm + p_lh + p_icrf
        rad_fraction = p_rad/p_input
        rad_fraction[rad_fraction == np.inf] = np.nan
        return pd.DataFrame({"p_rad": p_rad, "dprad_dt": dprad, "p_lh": p_lh, "p_icrf": p_icrf, "p_input": p_input, "radiated_fraction": rad_fraction})

    @parameter_method()
    def _get_power(self):
        """
        NOTE: the timebase for the LH power signal does not extend over the full
            time span of the discharge.  Therefore, when interpolating the LH power
            signal onto the "timebase" array, the LH signal has to be extrapolated
            with zero values.  This is an option in the 'interp1' routine.  If the
            extrapolation is not done, then the 'interp1' routine will assign NaN
            (Not-a-Number) values for times outside the LH timebase, and the NaN's
            will propagate into p_input and rad_fraction, which is not desirable.
        """
        values = [None]*6 #List to store the time and values of the LH power, icrf power, and radiated power
        trees = ['LH', 'RF', 'spectroscopy']
        nodes = [r'\LH::TOP.RESULTS:NETPOW',
                 r"\rf::rf_power_net", r"\twopi_diode"]
        for i in range(3):
            try:
                tree = Tree(trees[i], self._shot_id)
                record = tree.getNode(nodes[i])
                values[2*i] = record.data().astype('float64', copy=False)
                values[2*i + 1] = record.dim_of(0)
            except (mdsExceptions.TreeFOPENR, mdsExceptions.TreeNNF) as e:
                continue 
        p_oh = self._get_ohmic_parameters()['p_oh']
        return CModShot.get_power(self._times, *values, p_oh)

    @parameter_method()
    def _get_EFIT_parameters(self):

        efit_time = self._efit_tree.getNode(r'\efit_aeqdsk:time').data().astype(
            'float64', copy=False) # [s]
        efit_data = dict()
        
        #Get data from each of the columns in efit_cols one at a time
        for param in self.efit_cols:
            try:
                #If shot before 2000 and the param is in efit_cols_pre_2000
                if self._shot_id <= 1000000000 and param not in self.efit_cols_pre_2000.keys():
                    efit_data[param] = self._efit_tree.getNode(
                        self.efit_cols_pre_2000[param]).data().astype('float64', copy=False)
                else:
                    efit_data[param] = self._efit_tree.getNode(
                        self.efit_cols[param]).data().astype('float64', copy=False)
            except:
                self.logger.warning(f"[Shot {self._shot_id}]: Unable to get {param} from EFIT tree")
                self.logger.debug(f"[Shot {self._shot_id}]: {traceback.format_exc()}")
                efit_data[param] = np.full(len(efit_time), np.nan)
                pass

        for param in self.efit_derivs:
            efit_data[self.efit_derivs[param]] = np.gradient(
                efit_data[param], efit_time)
        if not np.array_equal(self._times, efit_time):
            for param in efit_data:
                efit_data[param] = interp1(
                    efit_time, efit_data[param], self._times)
                
        #Get data for V_surf := deriv(\ANALYSIS::EFIT_SSIBRY)*2*pi
        try:
            ssibry = self._efit_tree.getNode('\efit_geqdsk:ssibry').data().astype('float64', copy=False)
            efit_data['V_surf'] = np.gradient(ssibry, efit_time)*2*np.pi
        except:
            print("unable to get V_surf")
            efit_data['V_surf'] = np.full(len(efit_time), np.nan)
            pass 

        #For shots before 2000, adjust units of aminor, compute beta_n and v_loop
        if self._shot_id <= 1000000000:
            
            #Adjust aminor units
            efit_data['aminor'] = efit_data['aminor']/100 #[cm] to [m]
            
            #Get data for v_loop --> deriv(\ANALYSIS::EFIT_SSIMAG)*$2pi (not totally sure on this one)
            try: #TODO: confirm this
                ssimag = self._efit_tree.getNode('\efit_geqdsk:ssimag').data().astype('float64', copy=False)
                efit_data['v_loop_efit'] = np.gradient(ssimag, efit_time)*2*np.pi
            except:
                print("unable to get v_loop_efit")
                efit_data['v_loop_efit'] = np.full(len(efit_time), np.nan)
                pass 

            #Compute beta_n
            beta_t = self._efit_tree.getNode('\efit_aeqdsk:betat').data().astype('float64', copy=False)
            efit_data['beta_n'] = np.reciprocal( np.reciprocal(beta_t) +  np.reciprocal(efit_data['beta_p']) )



        return pd.DataFrame(efit_data)

    @staticmethod
    def get_kappa_area(times, aminor, area, a_times):
        return pd.DataFrame({"kappa_area": interp1(a_times, area/(np.pi * aminor**2), times)})

    @parameter_method()
    def _get_kappa_area(self):
        aminor = self._efit_tree.getNode(
            r'\efit_aeqdsk:aminor').getData().data().astype('float64', copy=False)
        area = self._efit_tree.getNode(
            r'\efit_aeqdsk:area').getData().data().astype('float64', copy=False)
        times = self._efit_tree.getNode(
            r'\efit_aeqdsk:time').getData().data().astype('float64', copy=False)

        aminor[aminor <= 0] = 0.001  # make sure aminor is not 0 or less than 0
        # make sure area is not 0 or less than 0
        area[area <= 0] = 3.14*0.001**2
        return CModShot.get_kappa_area(self._times, aminor, area, times)

    @staticmethod
    def get_rotation_velocity(times, intensity, time, vel, hirextime):
        """
        Uses spectroscopy graphs of ionized(to hydrogen and helium levels) Argon to calculate velocity. Because of the heat profile of the plasma, suitable measurements are only found near the center
        """
        v_0 = np.empty(len(time))
        # Check that the argon intensity pulse has a minimum count and duration threshold
        valid_indices = np.where(intensity > 1000 & intensity < 10000)
        # Matlab code just multiplies by time delta but that doesn't work in the case where we have different time deltas
        # Instead we sum the time deltas for all valid indices to check the total duration
        if np.sum(time[valid_indices+1] - time[valid_indices]) >= .2:
            v_0 = interp1(hirextime, vel, time)
            # TODO: Determine better threshold
            v_0[np.where(abs(v_0) > 200)] = np.nan
            v_0 *= 1000.0
        v_0 = interp1(time, v_0, times)
        return pd.DataFrame({"v_0": v_0})

    # TODO: Calculate v_mid
    @parameter_method()
    def _get_rotation_velocity(self):
        with importlib_resources.path(
                disruption_py.data, 'lock_mode_calib_shots.txt') as calib_path:
            calibrated = pd.read_csv(calib_path)
        # Check to see if shot was done on a day where there was a locked
        # mode HIREX calibration by cross checking with list of calibrated
        # runs. If not calibrated, return NaN outputs.
        if self._shot_id not in calibrated:
            v_0 = np.empty(len(self._times))
            v_0.fill(np.nan)
            return pd.DataFrame({"v_0": v_0})
        try:
            spec_tree = Tree('spectroscopy', self._shot_id)
            intensity_record = spec_tree.getNode(
                '.hirex_sr.analysis.a:int').getData()
            intensity = intensity_record.data().astype('float64', copy=False)
            time = intensity_record.dim_of(0)
            vel_record = spec_tree.getNode(
                '.hirex_sr.analysis.a:vel').getData()
            vel = vel_record.data().astype('float64', copy=False)
            hirextime = vel_record.dim_of(0)
        except mdsExceptions.TreeFOPENR as e:
            self.logger.warning(f"[Shot {self._shot_id}]: Failed to open necessary tress for rotational velocity calculations.")
            self.logger.debug(f"[Shot {self._shot_id}]: {traceback.format_exc()}")
            v_0 = np.empty(len(self._times))
            v_0.fill(np.nan)
            return pd.DataFrame({"v_0": v_0})
        return CModShot.get_rotation_velocity(self._times, intensity, time, vel, hirextime)

    # TODO: Split into static and instance method
    @staticmethod
    def get_n_equal_1_amplitude():
        pass
    
    # TODO: Try catch failure to get BP13 sensors 
    @parameter_method()
    def _get_n_equal_1_amplitude(self):
        """ Calculate n=1 amplitude and phase.

        This method uses the four BP13 Bp sensors near the midplane on the outboard vessel
        wall.  The calculation is done by using a least squares fit to an
        expansion in terms of n = 0 & 1 toroidal harmonics.  The BP13 sensors are
        part of the set used for plasma control and equilibrium reconstruction,
        and their signals have been analog integrated (units: tesla), so they
        don't have to be numerically integrated.  These four sensors were working
        well in 2014, 2015, and 2016.  I looked at our locked mode MGI run on
        1150605, and the different applied A-coil phasings do indeed show up on
        the n=1 signal.

        N=1 toroidal assymmetry in the magnetic fields
        """
        print(self._shot_id) #DELETE ME
        n_equal_1_amplitude = np.empty(len(self._times))
        n_equal_1_amplitude.fill(np.nan)
        n_equal_1_normalized = n_equal_1_amplitude.copy()
        n_equal_1_phase = n_equal_1_amplitude.copy()
        # These sensors are placed toroidally around the machine. Letters refer to the 2 ports the sensors were placed between.
        bp13_names = ['BP13_BC', 'BP13_DE', 'BP13_GH', 'BP13_JK']
        bp13_signals = np.empty((len(self._times), len(bp13_names)))
        mag_tree = Tree('magnetics', self._shot_id)
        path = r"\mag_bp_coils."
        bp_node_names = mag_tree.getNode(path + "nodename").getData().data()
        phi = mag_tree.getNode(path + 'phi').getData().data()
        btor_pickup_coeffs = mag_tree.getNode(
            path + "btor_pickup").getData().data()
        _, bp13_indices, _ = np.intersect1d(
            bp_node_names, bp13_names, return_indices=True)
        bp13_phi = phi[bp13_indices] + 360  # INFO
        bp13_btor_pickup_coeffs = btor_pickup_coeffs[bp13_indices]
        btor_record = mag_tree.getNode(r"\btor").getData()
        btor = btor_record.data()
        t_mag = btor_record.dim_of(0)
        # Toroidal power supply takes time to turn on, from ~ -1.8 and should be on by t=-1. So pick the time before that to calculate baseline
        baseline_indices = np.where(t_mag <= -1.8)
        btor = btor - np.mean(btor[baseline_indices])
        path = r"\mag_bp_coils.signals."
        # For each sensor:
        # 1. Subtract baseline offset
        # 2. Subtract btor pickup
        # 3. Interpolate bp onto shot timebase

        # Only calculate n=1 amplitude if all sensors have data
        valid_sensors = True
        for i in range(len(bp13_names)):
            try:
                signal = mag_tree.getNode(path + bp13_names[i]).getData().data()
                if len(signal) == 1:
                    self.logger.warning(f"[Shot {self._shot_id}] Only one data point for {bp13_names[i]} Returning nans.")
                    return n_equal_1_amplitude, n_equal_1_normalized, n_equal_1_phase
                baseline = np.mean(signal[baseline_indices])
                signal = signal - baseline
                signal = signal - bp13_btor_pickup_coeffs[i]*btor
                bp13_signals[:, i] = interp1(t_mag, signal, self._times)
            except mdsExceptions.TreeNODATA as e:
                self.logger.warning(f"[Shot {self._shot_id}] No data for {bp13_names[i]}")
                self.logger.debug(f"[Shot {self._shot_id}] {e}")
                valid_sensors = False
        # TODO: Examine edge case behavior of sign
        polarity = np.sign(np.mean(btor))
        btor_magnitude = btor*polarity
        btor_magnitude = interp1(t_mag, btor_magnitude, self._times)
        btor = interp1(t_mag, btor, self._times) #Interpolate BT with sign
        if valid_sensors:
            # Create the 'design' matrix ('A') for the linear system of equations:
            # Bp(phi) = A1 + A2*sin(phi) + A3*cos(phi)
            ncoeffs = 3
            A = np.empty((len(bp13_names), ncoeffs))
            A[:, 0] = np.ones(4)
            A[:, 1] = np.sin(bp13_phi*np.pi/180.0)
            A[:, 2] = np.cos(bp13_phi*np.pi/180.0)
            coeffs = np.linalg.pinv(A) @ bp13_signals.T
            # The n=1 amplitude at each time is sqrt(A2^2 + A3^2)
            # The n=1 phase at each time is arctan(-A2/A3), using complex number
            # phasor formalism, exp(i(phi - delta))
            n_equal_1_amplitude = np.sqrt(coeffs[1, :]**2 + coeffs[2, :]**2)
            # TODO: Confirm arctan2 = atan2
            n_equal_1_phase = np.arctan2(-coeffs[1, :], coeffs[2, :])
            n_equal_1_normalized = n_equal_1_amplitude / btor_magnitude
            # INFO: Debugging purpose block of code at end of matlab file
            # INFO: n_equal_1_amplitude vs n_equal_1_mode
        return pd.DataFrame({"n_equal_1_mode": n_equal_1_amplitude, "n_equal_1_normalized": n_equal_1_normalized, "n_equal_1_phase": n_equal_1_phase,'BT':btor})

    @staticmethod
    def get_densities(times, n_e, t_n, ip, t_ip, a_minor, t_a):
        if len(n_e) != len(t_n):
            nan_arr = np.empty(len(times))
            nan_arr.fill(np.nan)
            return pd.DataFrame({"n_e": nan_arr, "dn_dt": nan_arr.copy(), "Greenwald_fraction": nan_arr.copy()})
        # get the gradient of n_E
        dn_dt = np.gradient(n_e, t_n)
        n_e = interp1(t_n, n_e, times) 
        dn_dt = interp1(t_n, dn_dt, times)
        ip = -ip/1e6  # Convert from A to MA and take positive value
        ip = interp1(t_ip, ip, times)
        a_minor = interp1(t_a, a_minor, times)
        # make sure aminor is not 0 or less than 0
        a_minor[a_minor <= 0] = 0.001
        n_G = ip/(np.pi*a_minor**2)*1e20  # Greenwald density in m ^-3
        g_f = abs(n_e/n_G)
        return pd.DataFrame({"n_e": n_e, "dn_dt": dn_dt, "Greenwald_fraction": g_f})

    @parameter_method()
    def _get_densities(self):
        try:
            e_tree = Tree('electrons', self._shot_id)
<<<<<<< HEAD
            n_e_record = e_tree.getNode(r'.tci.results:nl_04').getData() #Line integrated density
            n_e = np.squeeze(n_e_record.data().astype('float64', copy=False))/0.6 #Divide by chord length of ~0.6m to get line averaged density. For future refernce, chord length is stored in .01*\analysis::efit_aeqdsk:rco2v[3,*]
=======
            n_e_record = e_tree.getNode(r'.tci.results:nl_04').getData()
            n_e = np.squeeze(n_e_record.data().astype('float64', copy=False))/0.6 # Divid by chord length of ~0.6m to get line averaged dnesity. For future reference, chord length is stored in .01*\analyis::efit_aeqdsk:Rco2v[3,*]
>>>>>>> aaee5a7b
            t_n = n_e_record.dim_of(0).data()
            mag_tree = Tree('magnetics', self._shot_id)
            ip_record = mag_tree.getNode(r'\ip').getData()
            ip = ip_record.data().astype('float64', copy=False)
            t_ip = ip_record.dim_of(0).data()
            a_tree = Tree('analysis', self._shot_id)
            a_minor_record = a_tree.getNode(
                r'\efit_aeqdsk:aminor').getData()
            t_a = a_minor_record.dim_of(0).data()
            a_minor = a_minor_record.data().astype('float64', copy=False)
        except Exception as e:
            self.logger.debug(f"[Shot {self._shot_id}] {e}")
            self.logger.warning(f"[Shot {self._shot_id}] No density data")
            # TODO: Handle this case
            raise NotImplementedError(
                "Can't currently handle failure of grabbing density data")
        return CModShot.get_densities(self._times, n_e, t_n, ip, t_ip, a_minor, t_a)

    @staticmethod
    def get_efc_current(times, iefc, t_iefc):
        return pd.DataFrame({"I_efc": interp1(t_iefc, iefc, times, 'linear')})

    @parameter_method()
    def _get_efc_current(self):
        try:
            eng_tree = Tree('engineering', self._shot_id)
            iefc_record = eng_tree.getNode(r"\efc:u_bus_r_cur").getData()
            iefc, t_iefc = iefc_record.data(), iefc_record.dim_of(0)
        except Exception as e:
            self.logger.debug(f"[Shot {self._shot_id}] {traceback.format_exc()}")
            return pd.DataFrame({"I_efc": np.empty(len(self._times))})
        return CModShot.get_efc_current(self._times, iefc, t_iefc)

    # TODO: Split
    @staticmethod
    def get_Ts_parameters(times, ts_data, ts_time, ts_z):
        te_hwm = np.full(len(ts_time), np.nan)
        valid_times = np.where(ts_time > 0)
        # TODO: Vectorize
        for i in range(len(valid_times)):
            y = ts_data[:, valid_times[i]]
            ok_indices = np.where(y != 0)
            if len(ok_indices) > 2:
                y = y[ok_indices]
                z = ts_z[ok_indices]
                _, _, sigma = gaussian_fit(z, y)
                te_hwm[valid_times[i]] = sigma*1.1774  # 50%
        te_hwm = interp1(ts_time, te_hwm, times)
        return pd.DataFrame({"Te_width": te_hwm})

    @parameter_method()
    def _get_Ts_parameters(self):
        # TODO: Guassian vs parabolic fit for te profile
        te_hwm = np.empty((len(self._times)))
        electron_tree = Tree("electrons", self._shot_id)

        # Read in Thomson core temperature data, which is a 2-D array, with the
        # dependent dimensions being time and z (vertical coordinate)
        node_path = ".yag_new.results.profiles"
        try:
            ts_data = electron_tree.getNode(
                node_path + ":te_rz").getData().data()
            ts_time = electron_tree.getNode(
                node_path + ":te_rz").getData().dim_of(0)
            ts_z = electron_tree.getNode(
                node_path + ":z_sorted").getData().data()
        except mdsExceptions.MdsException as e:
            self.logger.debug(f"[Shot {self._shot_id}] {traceback.format_exc()}")
            te_hwm.fill(np.nan)
            return pd.DataFrame({"Te_width": te_hwm})
        return CModShot.get_Ts_parameters(self._times, ts_data, ts_time, ts_z)

    # TODO: Finish
    @staticmethod
    def get_peaking_factors(times, TS_time, ne_PF, Te_PF, pressure_PF):
        # ne_PF = interp1(TS_time, ne_PF, times, 'linear')
        # Te_PF = interp1(TS_time, Te_PF, times, 'linear')
        # pressure_PF = interp1(TS_time, pressure_PF, times, 'linear')
        pass

    @parameter_method(['experimental'])
    def _get_peaking_factors(self):
        ne_PF = np.full(len(self._times), np.nan)
        Te_PF = ne_PF.copy()
        pressure_PF = ne_PF.copy()
        if (self._shot_id > 1120000000 and self._shot_id < 1120213000) or (self._shot_id > 1140000000 and self._shot_id < 1140227000) or (self._shot_id > 1150000000 and self._shot_id < 1150610000) or (self._shot_id > 1160000000 and self._shot_id < 1160303000):
            # Ignore shots on the blacklist
            return pd.DataFrame({"ne_peaking": ne_PF, "Te_peaking": Te_PF, "pressure_peaking": pressure_PF})
        try:
            efit_tree = Tree('cmod', self._shot_id)
            z0 = 0.01*efit_tree.getNode(r'\efit_aeqdsk:zmagx').getData().data()
            aminor = efit_tree.getNode(r'\efit_aeqdsk:aminor').getData().data()
            kappa = efit_tree.getNode(r'\efit_aeqdsk:kappa').getData().data()
            efit_time = efit_tree.getNode(
                r'\efit_aeqdsk:aminor').getData().dim_of(0)
            bminor = aminor*kappa
            electron_tree = Tree('electrons', self._shot_id)
            node_ext = '.yag_new.results.profiles'
            nl_ts1, nl_ts2, nl_tci1, nl_tci2, _, _ = self.compare_ts_tci(
                electron_tree, nlnum=4)
            TS_te = electron_tree.getNode(
                f"{node_ext}:te_rz").getData().data()*1000*11600
            tets_edge = electron_tree.getNode(r'\ts_te').getData().data()*11600
            TS_te = np.concatenate((TS_te, tets_edge))
            TS_time = electron_tree.getNode(
                f"{node_ext}:te_rz").getData().dim_of(0)
            TS_z = electron_tree.getNode(
                f"{node_ext}:z_sorted").getData().data()
            zts_edge = electron_tree.getNode(f"\fiber_z").getData().data()
            TS_z = np.concatenate((TS_z, zts_edge))
            if len(zts_edge) != tets_edge.shape[1]:
                return pd.DataFrame({"ne_peaking": ne_PF, "Te_peaking": Te_PF, "pressure_peaking": pressure_PF})
            Te_PF = Te_PF[:len(TS_time)]
            itimes = np.where(TS_time > 0 & TS_time < self._times[-1])
            bminor = interp1(efit_time, bminor, TS_time)
            z0 = interp1(efit_time, z0, TS_time)
            for i in range(len(itimes)):
                Te_arr = TS_te[itimes[i], :]
                indx = np.where(Te_arr > 0)
                if len(indx) < 10:
                    continue
                Te_arr = Te_arr[indx]
                TS_z_arr = TS_z[indx]
                sorted_indx = np.argsort(TS_z_arr)
                Ts_z_arr = Ts_z_arr[sorted_indx]
                Te_arr = Te_arr[sorted_indx]
                z_arr = np.linspace(z0[itimes[i]], TS_z_arr[-1], len(Ts_z_arr))
                Te_arr = interp1(TS_z_arr, Te_arr, z_arr)
                core_index = np.where(z_arr < (
                    z0[itimes[i]] + .2*bminor[itimes[i]]) & z_arr > (z0[itimes[i]] - .2*bminor[itimes[i]]))
                if len(core_index) < 2:
                    continue
                Te_PF[itimes[i]] = np.mean(Te_arr[core_index])/np.mean(Te_arr)
            Te_PF = interp1(TS_time, Te_PF, self._times)
            calib = np.nan
            return CModShot.get_Ts_parameters(self._times, TS_time, ne_PF, Te_PF, pressure_PF)
        except mdsExceptions.MdsException as e:
            return pd.DataFrame({"ne_peaking": ne_PF, "Te_peaking": Te_PF, "pressure_peaking": pressure_PF})

    @parameter_method()
    def _get_prad_peaking(self):
        prad_peaking = np.full(len(self._times), np.nan)
        cmod_tree = Tree('cmod', self._shot_id)
        try:
            r0 = 0.01* cmod_tree.getNode(r'\efit_aeqdsk:rmagx').getData().data()
            z0 = 0.01 * cmod_tree.getNode(r'\efit_aeqdsk:zmagx').getData().data()
            aminor = cmod_tree.getNode(r'\efit_aeqdsk:aminor').getData().data()
            efit_time = cmod_tree.getNode(r'\efit_aeqdsk:aminor').getData().dim_of(0)
        except mdsExceptions.MdsException as e:
            self.logger.debug(f"[Shot {self._shot_id}]: Failed to get efit data")
            return pd.DataFrame({"prad_peaking": prad_peaking})
        spec_tree = Tree('spectroscopy', self._shot_id)
        got_axa = False 
        try: 
            axa = spec_tree.getNode(r"\SPECTROSCOPY::TOP.BOLOMETER.RESULTS.DIODE.AXA:BRIGHT").getData()
            t_axa = axa.dim_of(1).data()
            r_axa = axa.dim_of(0).data()
            bright_axa = axa.data()
            z_axa = spec_tree.getNode(r"\SPECTROSCOPY::TOP.BOLOMETER.DIODE_CALIB.AXA:Z_O").getData().data()
            good_axa = spec_tree.getNode(r"\SPECTROSCOPY::TOP.BOLOMETER.DIODE_CALIB.AXA:GOOD").getData().data()
            got_axa = True 
        except mdsExceptions.MdsException as e:
            self.logger.debug(f"[Shot {self._shot_id}]: Failed to get AXA data")
        got_axj = False 
        try: 
            axj = spec_tree.getNode(r"\SPECTROSCOPY::TOP.BOLOMETER.RESULTS.DIODE.AXJ:BRIGHT").getData() 
            t_axj = axj.dim_of(1).data()
            r_axj = axj.dim_of(0).data()
            bright_axj = axj.data()
            z_axj = spec_tree.getNode(r"\SPECTROSCOPY::TOP.BOLOMETER.DIODE_CALIB.AXJ:Z_O").getData().data()
            good_axj = spec_tree.getNode(r"\SPECTROSCOPY::TOP.BOLOMETER.DIODE_CALIB.AXJ:GOOD").getData().data()
            got_axj = True
        except mdsExceptions.MdsException as e:
            self.logger.debug(f"[Shot {self._shot_id}]: Failed to get AXJ data")
        if not (got_axa or got_axj):
            return pd.DataFrame({"prad_peaking": prad_peaking})
        a_minor = interp1(efit_time, aminor, self._times)
        r0 = interp1(efit_time, r0, self._times)
        z0 = interp1(efit_time, z0, self._times)
        axa_interp = np.full((bright_axa.shape[0], len(self._times)), np.nan)
        axj_interp = np.full((bright_axj.shape[0], len(self._times)), np.nan)
        if got_axa:
            good_axa = np.where(good_axa > 0)[0]
            bright_axa = bright_axa[:, good_axa]
            for i in range(len(bright_axa)):
                interped = interp1(t_axa, bright_axa[i, :], self._times)
                indx = np.where(interped < 0)
                interped[indx] = np.nan
                axa_interp[i,:] = interped
        if got_axj:
            good_axj = np.where(good_axj > 0)[0]
            bright_axj = bright_axj[:, good_axj]
            for i in range(len(bright_axj)):
                interped = interp1(t_axj, bright_axj[:, i], self._times)
                indx = np.where(interped < 0)
                interped[indx] = np.nan
                axj_interp[:, i] = interped
        for i in range(len(self._times)):
            core_radiation = np.array([])
            all_radiation = np.array([])
            if got_axa:
                axa_dist = np.sqrt((r_axa - r0[i])**2 + (z0[i]-z_axa)**2)
                axa_core_index = axa_dist < 0.2*a_minor[i]
                core_radiation = np.append(core_radiation, axa_interp[axa_core_index, i])
                all_radiation = np.append(all_radiation, axa_interp[:, i])
            if got_axj:
                axj_dist = np.sqrt((r_axj - r0[i])**2 + (z0[i]-z_axj)**2)
                axj_core_index = axj_dist < 0.2*a_minor[i]
                core_radiation = np.append(core_radiation, axj_interp[axj_core_index, i])
                all_radiation = np.append(all_radiation, axj_interp[:, i])
                prad_peaking[i] = np.nanmean(core_radiation) / np.nanmean(all_radiation)
        return pd.DataFrame({"prad_peaking": prad_peaking})

    @parameter_method(['experimental'])
    def _get_peaking_factors_no_tci(self):
        # Initialize PFs as empty arrarys
        ne_PF = np.full(len(self._times), np.nan)
        Te_PF = ne_PF.copy()
        pressure_PF = ne_PF.copy()
        # Ignore shots on the blacklist
        if (self._shot_id > 1120000000 and self._shot_id < 1120213000) or (self._shot_id > 1140000000 and self._shot_id < 1140227000) or (self._shot_id > 1150000000 and self._shot_id < 1150610000) or (self._shot_id > 1160000000 and self._shot_id < 1160303000):
            return pd.DataFrame({"ne_peaking": ne_PF, "Te_peaking": Te_PF, "pressure_peaking": pressure_PF})
        try:
            # Get shaping params
            efit_tree = Tree('cmod', self._shot_id)
            z0 = 0.01*efit_tree.getNode(r'\efit_aeqdsk:zmagx').getData().data()
            aminor = efit_tree.getNode(r'\efit_aeqdsk:aminor').getData().data()
            kappa = efit_tree.getNode(r'\efit_aeqdsk:kappa').getData().data()
            efit_time = efit_tree.getNode(
                r'\efit_aeqdsk:aminor').getData().dim_of(0)
            bminor = aminor*kappa  # length of major axis of plasma x-section
            # Get data from TS
            electron_tree = Tree('electrons', self._shot_id)
            node_ext = '.yag_new.results.profiles'
            # nl_ts1, nl_ts2, nl_tci1, nl_tci2, _, _ = self.compare_ts_tci(
            #    electron_tree, nlnum=4)
            Te_core = electron_tree.getNode(
                f"{node_ext}:te_rz").getData().data()*1000*11600  # Get core TS data
            Te_edge = electron_tree.getNode(
                r'\ts_te').getData().data()*11600  # Get edge TS data
            # Concat core and edge data
            Te = np.concatenate((Te_core, Te_edge))
            Te_time = electron_tree.getNode(
                f"{node_ext}:te_rz").getData().dim_of(0).data()  # Get time associated with
            z_core = electron_tree.getNode(
                f"{node_ext}:z_sorted").getData().data()  # Get z position of core TS points
            # Get z position of edge TS points
            z_edge = electron_tree.getNode(r"\fiber_z").getData().data()
            z = np.concatenate((z_core, z_edge))  # Concat core and edge data
            # Make sure that there are equal numbers of edge position and edge temperature points
            if len(z_edge) != Te_edge.shape[0]:
                self.logger.warning(
                    f"[Shot {self._shot_id}]: TS edge data and z positions are not the same length for shot")
                return pd.DataFrame({"ne_peaking": ne_PF, "Te_peaking": Te_PF, "pressure_peaking": pressure_PF})
            Te_PF = Te_PF[:len(Te_time)]  # Reshape Te_PF to length of Te_time
            itimes = np.where((Te_time > 0) & (Te_time < self._times[-1]))
            electron_tree = Tree("electrons", self._shot_id)
            node_path = ".yag_new.results.profiles"
            TS_time = electron_tree.getNode(
                node_path + ":te_rz").getData().dim_of(0).data()
            # Interpolate bminor onto desired timebase
            bminor = interp1(efit_time, bminor, TS_time)
            # Interpolate z0 onto desired timebase
            z0 = interp1(efit_time, z0, TS_time)
            for i in range(len(itimes)):
                Te_arr = Te[itimes[i], :]
                indx = np.where(Te_arr > 0)
                if len(indx) < 10:
                    continue
                Te_arr = Te_arr[indx]
                TS_z_arr = z[indx]
                sorted_indx = np.argsort(TS_z_arr)  # Sort by z
                Ts_z_arr = Ts_z_arr[sorted_indx]
                Te_arr = Te_arr[sorted_indx]  # Sort by z
                z_arr = np.linspace(z0[itimes[i]], TS_z_arr[-1], len(Ts_z_arr))
                Te_arr = interp1(TS_z_arr, Te_arr, z_arr)
                core_index = np.where(z_arr < (
                    z0[itimes[i]] + .2*bminor[itimes[i]]) & z_arr > (z0[itimes[i]] - .2*bminor[itimes[i]]))
                if len(core_index) < 2:
                    continue
                Te_PF[itimes[i]] = np.mean(Te_arr[core_index])/np.mean(Te_arr)
            Te_PF = interp1(TS_time, Te_PF, self._times)
            calib = np.nan
            return CModShot.get_Ts_parameters(self._times, TS_time, ne_PF, Te_PF, pressure_PF)
        except mdsExceptions.MdsException as e:
            self.logger.debug(f"[Shot {self._shot_id}]:{traceback.format_exc()}")
            return pd.DataFrame({"ne_peaking": ne_PF, "Te_peaking": Te_PF, "pressure_peaking": pressure_PF})

    # The following methods are translated from IDL code.
    def compare_ts_tci(self, electron_tree, nlnum=4):
        """
        Comparison between chord integrated Thomson electron density and TCI results.
        """
        core_mult = 1.0
        edge_mult = 1.0
        nl_ts1 = [1e32]
        nl_ts2 = [1e32]
        nl_tci1 = [1e32]
        nl_tci2 = [1e32]
        ts_time1 = [1e32]
        ts_time2 = [1e32]
        tci_time = electron_tree.getNode(
            ".YAG_NEW.RESULTS.PROFILES:NE_RZ").getData().dim_of(0)
        tci_record = electron_tree.getNode(f".TCI.RESULTS:NL_{nlnum:02d}")
        tci = tci_record.data()
        tci_t = tci_record.dim_of(0)
        nlts, nlts_t = self.integrate_ts_tci(nlnum)
        t0 = np.amin(nlts_t)
        t1 = np.amax(nlts_t)
        nyag1, nyag2, indices1, indices2 = self.parse_yags()
        if nyag1 > 0:
            indices1 += 1
            ts_time1 = tci_time[indices1]
            valid_indices = np.where(ts_time1 >= t0 & ts_time1 <= t1)
            if valid_indices.size > 0:
                nl_tci1 = interp1(tci_t, tci, ts_time1[valid_indices])
                nl_ts1 = interp1(nlts_t, nlts, ts_time1[valid_indices])
                time1 = ts_time1[valid_indices]
        else:
            time1 = -1
        if nyag2 > 0:
            indices2 += 1
            ts_time2 = tci_time[indices2]
            valid_indices = np.where(ts_time2 >= t0 & ts_time2 <= t1)
            if valid_indices.size > 0:
                nl_tci1 = interp1(tci_t, tci, ts_time2[valid_indices])
                nl_ts1 = interp1(nlts_t, nlts, ts_time2[valid_indices])
                time2 = ts_time2[valid_indices]
        else:
            time2 = -1
        return nl_ts1, nl_ts2, nl_tci1, nl_tci2, time1, time2

    def parse_yags(self):
        electron_tree = Tree('electrons', self._shot_id)
        nyag1 = electron_tree.getNode(r'\knobs:pulses_q').getData().data()
        nyag2 = electron_tree.getNode(r'\knobs:pulses_q_2').getData().data()
        indices1 = -1
        indices2 = -1
        dark = electron_tree.getNode(r'\n_dark_prior').getData().data()
        ntotal = electron_tree.getNode(r'\n_total').getData().data()
        nt = ntotal-dark
        if nyag1 == 0:
            if nyag2 != 0:
                indices2 = np.arange(nyag2)
        else:
            if nyag2 == 0:
                indices1 = np.arange(nyag1)
            else:
                if nyag1 == nyag2:
                    indices1 = 2*np.arange(nyag1)
                    indices2 = indices1 + 1
                else:
                    if nyag1 == nyag2:
                        indices1 = 2*np.arange(nyag1)
                        indices2 = indices1+1
                    else:
                        indices1 = 2*np.arange(nyag1) + (nyag1 > nyag2)
                        indices2 = np.concatenate(
                            (2*np.arange(nyag2) + (nyag1 < nyag2), 2*nyag2 + np.arange(nyag1-nyag2-1)))
        v_ind1 = np.where(indices1 < nt)
        if nyag1 > 0 and v_ind1.size > 0:
            indices1 = indices1[v_ind1]
        else:
            indices1 = -1
        v_ind2 = np.where(indices2 < nt)
        if nyag2 > 0 and v_ind2.size > 0:
            indices2 = indices2[v_ind2]
        else:
            indices2 = -1
        return nyag1, nyag2, indices1, indices2

    def integrate_ts_tci(self, nlnum):
        """
        Integrate Thomson electron density measurement to the line integrated electron density for comparison with two color interferometer (TCI) measurement results
        """
        core_mult = 1.0
        edge_mult = 1.0
        nlts = 1e32
        nlts_t = 1e32
        t, z, n_e, n_e_sig = self.map_ts2tci(nlnum)
        if z[0, 0] == 1e32:
            return None, None  # TODO: Log and maybe return nan arrs
        nts = len(t)
        nlts_t = t
        nlts = np.full(t.shape, np.nan)
        for i in range(len(nts)):
            ind = np.where(np.abs(z[i, :]) < 0.5 & n_e[i, :] >
                           0 & n_e[i, :] < 1e21 & n_e[i, :]/n_e_sig[i, :] > 2)
            if len(ind) < 3:
                nlts[i] = 0
            else:
                x = z[i, ind]
                y = n_e[i, ind]
                values_uniq, ind_uniq = np.unique(x, return_index=True)
                y = y[ind_uniq]
                nlts[i] = np.trapz(y, x)
        return nlts, nlts_t

    def map_ts2tci(self, nlnum):
        core_mult = 1.0
        edge_mult = 1.0
        t = [1e32]
        z = [1e32]
        n_e = [1e32]
        n_e_sig = [1e32]
        flag = 1
        valid_indices, efit_times = self.efit_check()
        cmod_tree = Tree('cmod', self._shot_id)
        ip = cmod_tree.getNode(r'\ip').getData().data()
        if np.mean(ip) > 0:
            flag = 0
        efit_times = self._efit_tree.getNode(r'\efit_aeqdsk:time').data().astype(
            'float64', copy=False)
        t1 = np.amin(efit_times)
        t2 = np.amax(efit_times)
        analysis_tree = Tree('analysis', self._shot_id)
        psia = analysis_tree.getNode(r'\efit_aeqdsk:SIBDRY').getData().data()
        psia_t = analysis_tree.getNode(
            r'\efit_aeqdsk:SIBDRY').getData().dim_of(0)
        psi_0 = analysis_tree.getNode(r'\efit_aeqdsk:SIMAGX')
        electron_tree = Tree('electrons', self._shot_id)
        nets_core = electron_tree.getNode(
            '.YAG_NEW.RESULTS.PROFILES:NE_RZ').getData().data()
        nets_core_t = electron_tree.getNode(
            '.YAG_NEW.RESULTS.PROFILES:NE_RZ').getData().dim_of(0).data()
        nets_core_err = electron_tree.getNode(
            '.YAG_NEW.RESULTS.PROFILES:NE_ERR').getData().data()
        zts_core = electron_tree.getNode(
            '.YAG_NEW.RESULTS.PROFILES:Z_SORTED').getData().data()
        mts_core = len(zts_core)
        zts_edge = electron_tree.getNode(r'\fiber_z').getData().data()
        mts_edge = len(zts_edge)
        try:
            nets_edge = electron_tree.getNode(r'\ts_ne').getData().data()
            nets_edge_err = electron_tree.getNode(
                r'\ts_ne_err').getData().data()
        except mdsExceptions.mdsException as err:
            nets_edge = np.zeros((len(nets_core[:, 1]), mts_edge))
            nets_edge_err = nets_edge + 1e20
        mts = mts_core + mts_edge
        rts = electron_tree.getNode(
            '.YAG.RESULTS.PARAM:R') + np.zeros((1, mts))
        rtci = electron_tree.getNode('.tci.results:rad').getData().data()
        nts = len(nets_core_t)
        zts = np.zeros((1, mts))
        zts[:,:mts_core] = zts_core
        zts[:,mts_core:] = zts_edge
        nets = np.zeros((nts, mts))
        nets_err = np.zeros((nts, mts))
        nets[:, :mts_core] = (nets_core*core_mult).T
        nets_err[:, :mts_core] = (nets_core_err*core_mult).T
        nets[:, mts_core:] = (nets_edge*edge_mult).T
        nets_err[:, mts_core:] = (nets_edge_err*edge_mult).T
        valid_indices = np.where((nets_core_t >= t1) & (nets_core_t <= t2))
        if len(valid_indices) == 0:
            return t, z, n_e, n_e_sig
        nets_core_t = nets_core_t[valid_indices]
        nets = nets[valid_indices]
        nets_err = nets_err[valid_indices]
        psits = self.efit_rz2psi(rts, zts, nets_core_t)
        mtci = 101
        ztci = -0.4 + .8*np.arange(0, mtci)/(mtci-1)
        rtci = rtci[nlnum] + np.zeros((1, mtci))
        psitci = self.efit_rz2psi(rtci, ztci, nets_core_t)
        psia = interp1(psia_t, psia, nets_core_t)
        psi_0 = interp1(psia_t, psi_0, nets_core_t)
        nts = len(nets_core_t)
        for i in range(nts):
            psits[i, :] = (psits[i, :]-psi_0[i])/(psia[i]-psi_0[i])
            psitci[i, :] = (psitci[i, :]-psi_0[i])/(psia[i]-psi_0[i])
        zmapped = np.zeros((nts, 2*mts)) + 1e32
        nemapped = zmapped.copy()
        nemapped_err = zmapped.copy()
        for i in range(nts):
            index = np.argmin(
                psitci[i, :]) if flag else np.argmax(psitci[i, :])
            psi_val = psitci[i, index]
            for j in range(len(mts)):
                if (flag and psits[i, j] >= psi_val) or (not flag and psits[i, j] <= psi_val):
                    a1 = interp1(psitci[i, :index],
                                 ztci[:index], psits[i, j])
                    a2 = interp1(psitci[i, index:], ztci[index:], psits[i, j])
                    zmapped[i, np.arange(j, j+mts+1)] = np.arange(a1, a2)
                    nemapped[i, np.arange(j, j+mts+1)] = nets[i, j]
                    nemapped_err[i, np.arange(j, j+mts+1)] = nets_err[i, j]
            sorted_indices = np.argsort(zmapped[i, :])
            zmapped[i, :] = zmapped[i, sorted_indices]
            nemapped[i, :] = nemapped[i, sorted_indices]
            nemapped_err[i, :] = nemapped_err[i, sorted_indices]
        z = zmapped
        n_e = nemapped
        n_e_sig = nemapped_err
        t = nets_core_t
        return t, z, n_e, n_e_sig

    # TODO: Move to utils
    def efit_rz2psi(self, r, z, t, tree='analysis'):
        psi = np.full((len(r), len(t)), np.nan)
        z = z.astype('float32')  # TODO: Ask if this change is necessary
        psi_tree = Tree(tree, self._shot_id)
        psi_record = psi_tree.getNode(r'\efit_geqdsk:psirz').getData()
        psirz = psi_record.data()
        rgrid = psi_record.dim_of(0)
        zgrid = psi_record.dim_of(1)
        times = psi_record.dim_of(2)
        rgrid, zgrid = np.meshgrid(rgrid, zgrid, indexing='ij')
        for i in range(len(t)):
            # Select EFIT times closest to the requested times
            indx = np.argmin(np.abs(times - t[i]))
            psi[:, i] = interp2(rgrid, zgrid, psirz[:, :, indx], r, z, 'cubic')
        return psi

    def efit_check(self):
        """
        # TODO: Get description from Jinxiang
        """
        analysis_tree = Tree('analysis', self._shot_id)
        values = []
        for expr in [r'_lf=\analysis::efit_aeqdsk:lflag', r'_l0=((sum(_lf,1) - _lf[*,20] - _lf[*,1])==0)', r'_n=\analysis::efit_fitout:nitera,(_l0 and (_n>4))']:
            values.append(analysis_tree.tdiExecute(expr))
        _n = values[2].data()
        valid_indices = np.nonzero(_n)
        times = analysis_tree.getNode(r'\analysis::efit_aeqdsk:lflag').getData().dim_of(0)
        return valid_indices, times[valid_indices]

    @staticmethod
    def get_sxr_parameters():
        pass


    # TODO: get more accurate description of soft x-ray data
    @parameter_method()
    def _get_sxr_data(self):
        """ """
        sxr = np.full(len(self._times), np.nan)
        try:
            tree = Tree('xtomo', self._shot_id)
            sxr_record = tree.getNode(
                r'\top.brightnesses.array_1:chord_16').getData()
            sxr = sxr_record.data().astype('float64', copy=False)
            t_sxr = sxr_record.dim_of(0)
            sxr = interp1(t_sxr, sxr, self._times)
        except mdsExceptions.TreeFOPENR as e:
            self.logger.warning(f"[Shot {self._shot_id}]: Failed to get SXR data returning NaNs")
            self.logger.debug(f"[Shot {self._shot_id}]: {traceback.format_exc()}")
        return pd.DataFrame({"sxr":sxr})

    def __getitem__(self, key):
        return self._metadata if key == 'metadata' else self.data[key]

    @staticmethod
    def get_edge_parameters(times, p_Te, p_ne, edge_rho_min=0.85, edge_rho_max=0.95):
        """Compute the edge Temperature and edge Density signal from the TS.

        Parameters
        ----------
        times : array_like
            The times at which to calculate the edge parameters.
        p_Te : BivariatePlasmaProfile
            The Te measurements [keV] in terms of the time and rho of the measurment.
        ne : BivariatePlasmaProfile
            The ne measurements [keV] in terms of the time and rho of the measurment.
        edge_rho_min : float [0,1]
            The rho that defines the minimum of the "edge" region
        edge_rho_max : float [0,1]
            The rho that defines the maximum of the "edge" region

        Returns
        -------
        Te_edge : array_like
            The edge temperature (averaged over the edge region) on the requested timebase.
        ne_edge : array_like
            The edge density (averaged over the edge region) on the requested timebase.

        Original Authors
        ----------------
        Andrew Maris (maris@mit.edu)


        """
        # Base of rho to interpolate onto
        rhobase = np.arange(0, 1, 0.001)

        # Linear interpolate on time and rho
        Te_interpolator = sp.interpolate.LinearNDInterpolator(
            (p_Te.X[:, 0], p_Te.X[:, 1]), p_Te.y)
        ne_interpolator = sp.interpolate.LinearNDInterpolator(
            (p_ne.X[:, 0], p_ne.X[:, 1]), p_ne.y)

        # Create mesh to compute interpolation over
        timebase_mesh, rhobase_mesh = np.meshgrid(times, rhobase)
        # Compute interpolated values
        Te_interp = Te_interpolator(timebase_mesh, rhobase_mesh)
        ne_interp = ne_interpolator(timebase_mesh, rhobase_mesh)

        plotting = False
        if plotting:
            import matplotlib.pyplot as plt
            plt.ion()
            plt.pcolormesh(timebase_mesh, rhobase_mesh,
                           Te_interp, shading='auto')
            plt.plot(p_Te.X[:, 0], p_Te.X[:, 1], "ok", label="input point")
            plt.legend()
            plt.colorbar()
            plt.show(block=True)

        # Compute Te_edge
        # Make mask for rho in edge region
        rhobase_mesh_mask = (rhobase_mesh >= edge_rho_min) & (
            rhobase_mesh <= edge_rho_max)
        
        # Assert that rho values are indeed in desired range
        assert np.all(rhobase_mesh[rhobase_mesh_mask] >= edge_rho_min)
        assert np.all(rhobase_mesh[rhobase_mesh_mask] <= edge_rho_max)

        # Use mask to get only edge values
        Te_interp_edge = np.where(rhobase_mesh_mask, Te_interp, np.nan)
        ne_interp_edge = np.where(rhobase_mesh_mask, ne_interp, np.nan)

        # Compute edge quantities
        with warnings.catch_warnings():  # Carch warning about taking nanmean of an empty array. This is ok because we want it to return nan for empty arrays
            warnings.filterwarnings("ignore", category=RuntimeWarning)
            Te_edge = np.nanmean(Te_interp_edge, axis=0)
            ne_edge = np.nanmean(ne_interp_edge, axis=0)
        assert len(Te_edge) == len(times)
        assert len(ne_edge) == len(times)

        if plotting:
            plt.plot(times, Te_edge, label='Te_edge')
            plt.plot(times, ne_edge, label='ne_edge')
            plt.legend()
            plt.show(block=True)

        return pd.DataFrame({"Te_edge": Te_edge, "ne_edge": ne_edge})

    @parameter_method(['experimental'])
    def _get_edge_parameters(self):

        # Ignore shots on the blacklist
        if (self._shot_id > 1120000000 and self._shot_id < 1120213000) or (self._shot_id > 1140000000 and self._shot_id < 1140227000) or (self._shot_id > 1150000000 and self._shot_id < 1150610000) or (self._shot_id > 1160000000 and self._shot_id < 1160303000):
            return pd.DataFrame({"Te_edge": np.full(len(self._times), np.nan), "ne_edge": np.full(len(self._times), np.nan)})

        # Range of rho to interpolate over
        rhobase = np.arange(0, 1, 0.001)
        # Get mina and max time from TS tree
        electron_tree = Tree("electrons", self._shot_id)
        node_path = ".yag_new.results.profiles"
        try:
            ts_time = electron_tree.getNode(
                node_path + ":te_rz").getData().dim_of(0)
        except:
            return pd.DataFrame({"Te_edge": np.full(len(self._times), np.nan), "ne_edge": np.full(len(self._times), np.nan)})

        t_min = np.max([0.1, np.min(ts_time)])
        t_max = np.max(ts_time)

        # Get core and edge Thomson profiles over rho := sqrtpsinorm
        p_Te = profiletools.Te(self._shot_id, include=['CTS', 'ETS'], abscissa='sqrtpsinorm',
                               t_min=t_min, t_max=t_max, remove_zeros=True)
        p_ne = profiletools.ne(self._shot_id, include=['CTS', 'ETS'], abscissa='sqrtpsinorm',
                               t_min=t_min, t_max=t_max, remove_zeros=True)

        # try:
        #    equal_R = p_ne.X[:,1] == p_Te.X[:,1]
        #    assert np.sum(equal_R) == len(p_ne.X[:,1])
        # except:
        #    raise ValueError('Edge Thomson rhobase differs between ne and Te')
        #    return None, None

        # consider only flux surface on which points were measured, regardless of LFS or HFS
        p_Te.X = np.abs(p_Te.X)
        p_ne.X = np.abs(p_ne.X)

        # set some minimum uncertainties. Recall that units in objects are 1e20m^{-3} and keV
        p_ne.y[p_ne.y <= 0.] = 0.01  # 10^18 m^-3
        p_Te.y[p_Te.y <= 0.01] = 0.01  # 10 eV
        p_ne.err_y[p_ne.err_y <= 0.01] = 0.01  # 10^18 m^-3
        p_Te.err_y[p_Te.err_y <= 0.02] = 0.02  # 20 eV

        # points in the pedestal that have x uncertainties larger than 0.1 don't help at all
        # do this filtering here because filtering of err_X only works before time-averaging
        p_ne.remove_points(np.logical_and(
            p_ne.X[:, 1] >= 0.85, p_ne.err_X[:, 1] > 0.1))
        p_Te.remove_points(np.logical_and(
            p_Te.X[:, 1] >= 0.85, p_Te.err_X[:, 1] > 0.1))

        # cleanup of low Te values
        # TS Te should be >15 eV inside near SOL
        p_Te.remove_points(np.logical_and(p_Te.X[:, 0] < 1.03, p_Te.y < 0.015))

        return CModShot.get_edge_parameters(self._times, p_Te, p_ne)

    @staticmethod
    def get_H98():
        pass

    # TODO: Finish
    @parameter_method()
    def _get_H98(self):
        """Prepare to compute H98 by getting tau_E
        
        Scaling from eq. 20, ITER Physics Basis Chapter 2 https://iopscience.iop.org/article/10.1088/0029-5515/39/12/302/pdf
        (in s, MA, T, MW, 10^19 m^−3, AMU, m)
        Original Authors
        ----------------
        Andrew Maris (maris@mit.edu)

        """
        
        #Get parameters for calculating confinement time
        powers_df = self._get_power()
        efit_df = self._get_EFIT_parameters()
        density_df = self._get_densities()
        ip_df = self._get_ip_parameters()
        
        #Get BT
        
        mag_tree = Tree('magnetics', self._shot_id)
        btor_record = mag_tree.getNode(r"\btor").getData()
        btor = btor_record.data()
        t_mag = btor_record.dim_of(0).data() # [s]
        # Toroidal power supply takes time to turn on, from ~ -1.8 and should be on by t=-1. So pick the time before that to calculate baseline
        baseline_indices = np.where(t_mag <= -1.8)
        btor = btor - np.mean(btor[baseline_indices])
        btor = np.abs(interp1(t_mag, btor, self._times))
        
        ip = np.abs(ip_df.ip)/1.e6 # [A] -> [MA]
        n_e = density_df.n_e/1.e19 # [m^-3] -> [10^19 m^-3]
        p_input = powers_df.p_input/1.e6 # [W] -> [MW]
        dWmhd_dt = efit_df.dWmhd_dt/1.e6 # [W] -> [MW]
        Wmhd = efit_df.Wmhd/1.e6 # [J] -> [MJ]
        R0 = efit_df.rmagx/100 # [cm] -> [m]
        #Estimate confinement time
        tau = Wmhd/(p_input - dWmhd_dt)
        
        #Compute 1998 tau_E scaling, taking A (atomic mass) = 2
        tau_98 = .0562*(n_e**0.41)*(2**0.19)*(ip**0.93)*(R0**1.39) * \
                (efit_df.a_minor**0.58)*(efit_df.kappa**0.78)*(btor**0.15)*(p_input**-0.69)
        H98 = tau/tau_98

        return pd.DataFrame({"H98": H98})


if __name__ == '__main__':
    logger = logging.getLogger('disruption_py')
    logger.setLevel(logging.DEBUG)
    # ch = logging.StreamHandler(sys.stdout)
    # ch.setLevel(5)
    parser = argparse.ArgumentParser(description="Test CModShot class")
    # parser.add_argument('--shot', type=int, help='Shot number to test', default=1150922001)
<<<<<<< HEAD
    parser.add_argument('--shot', type=int, help='Shot number to test', default=1030523028)
    # Add parser argument for list of methods to populate
    parser.add_argument('--populate_methods', nargs='+', help='List of methods to populate', default=['_get_edge_parameters'])
=======
    parser.add_argument('--shot', type=int, help='Shot number to test', default=1030523006)
    # Add parser argument for list of methods to populate
    parser.add_argument('--populate_methods', nargs='+', help='List of methods to populate', default=['_get_densities'])
>>>>>>> aaee5a7b
    args = parser.parse_args()
    shot = CModShot(args.shot, disruption_time=None)
    # ohmics_parameters = shot._get_ohmic_parameters()
    print(shot.data)
    print(shot.data.columns)<|MERGE_RESOLUTION|>--- conflicted
+++ resolved
@@ -87,11 +87,7 @@
         self.data = data
         timebase_signal = kwargs.pop('timebase_signal', None)
         populate_methods = kwargs.pop('populate_methods', None)
-<<<<<<< HEAD
-        populate_tags = kwargs.pop('populate_tags', ['all'])#kwargs.pop('populate_tags', ['all','experimental']) 
-=======
         populate_tags = kwargs.pop('populate_tags', ['all'])
->>>>>>> aaee5a7b
         self.interp_scheme = kwargs.pop('interp_scheme', 'linear')
         if self.data is not None and self._times is None:
             # TODO: Use time interval vs max time to determine if timebase is in ms
@@ -794,13 +790,8 @@
     def _get_densities(self):
         try:
             e_tree = Tree('electrons', self._shot_id)
-<<<<<<< HEAD
             n_e_record = e_tree.getNode(r'.tci.results:nl_04').getData() #Line integrated density
             n_e = np.squeeze(n_e_record.data().astype('float64', copy=False))/0.6 #Divide by chord length of ~0.6m to get line averaged density. For future refernce, chord length is stored in .01*\analysis::efit_aeqdsk:rco2v[3,*]
-=======
-            n_e_record = e_tree.getNode(r'.tci.results:nl_04').getData()
-            n_e = np.squeeze(n_e_record.data().astype('float64', copy=False))/0.6 # Divid by chord length of ~0.6m to get line averaged dnesity. For future reference, chord length is stored in .01*\analyis::efit_aeqdsk:Rco2v[3,*]
->>>>>>> aaee5a7b
             t_n = n_e_record.dim_of(0).data()
             mag_tree = Tree('magnetics', self._shot_id)
             ip_record = mag_tree.getNode(r'\ip').getData()
@@ -1551,15 +1542,9 @@
     # ch.setLevel(5)
     parser = argparse.ArgumentParser(description="Test CModShot class")
     # parser.add_argument('--shot', type=int, help='Shot number to test', default=1150922001)
-<<<<<<< HEAD
-    parser.add_argument('--shot', type=int, help='Shot number to test', default=1030523028)
-    # Add parser argument for list of methods to populate
-    parser.add_argument('--populate_methods', nargs='+', help='List of methods to populate', default=['_get_edge_parameters'])
-=======
     parser.add_argument('--shot', type=int, help='Shot number to test', default=1030523006)
     # Add parser argument for list of methods to populate
     parser.add_argument('--populate_methods', nargs='+', help='List of methods to populate', default=['_get_densities'])
->>>>>>> aaee5a7b
     args = parser.parse_args()
     shot = CModShot(args.shot, disruption_time=None)
     # ohmics_parameters = shot._get_ohmic_parameters()
