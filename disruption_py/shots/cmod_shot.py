import traceback
import logging 
import argparse 

from disruption_py.shots.shot import Shot, parameter_method
try:
    import importlib.resources as importlib_resources
except ImportError:
    # Try backported to PY<37 `importlib_resources`.
    import importlib_resources

import pandas as pd
import numpy as np

import MDSplus
from MDSplus import *

# For edge parameters
import sys
import scipy as sp
# TODO: Please make these exportable in some way
"""
try:
    sys.path.append('/home/sciortino/usr/python3modules/profiletools3')
    sys.path.append('/home/sciortino/usr/python3modules/eqtools3')
    import profiletools
    import eqtools
except Exception as e:
    print('Could not import profiletools or eqtools')
    pass
"""
import warnings

from disruption_py.utils import interp1, interp2, smooth, gaussian_fit, gsastd, get_bolo, power
import disruption_py.data

MAX_SHOT_TIME = 7.0  # [s]
CMOD_DISRUPTED_SHOT = 1120814006


class CModShot(Shot):
    """
    Class for a single CMod shot.

    """
    efit_cols = {"beta_n": r'\efit_aeqdsk:betan',
                 "beta_p": r'\efit_aeqdsk:betap',
                 "kappa": r'\efit_aeqdsk:eout',
                 "li": r'\efit_aeqdsk:li',
                 "upper_gap": r'\efit_aeqdsk:otop',
                 "lower_gap": r'\efit_aeqdsk:obott',
                 "q0": r'\efit_aeqdsk:q0',
                 "qstar": r'\efit_aeqdsk:qstar',
                 "q95": r'\efit_aeqdsk:q95',
                 "v_loop_efit": r'\efit_aeqdsk:vloopt',
                 "Wmhd": r'\efit_aeqdsk:wplasm',
                 "ssep": r'\efit_aeqdsk:ssep',
                 "n_over_ncrit": r'\efit_aeqdsk:xnnc',
                 "v_surf": r'\efit_aeqdsk:vsurf',
                 "R0": r'\efit_aeqdsk:rout',
                 "tritop": r'\efit_aeqdsk:doutu',
                 "tribot":  r'\efit_aeqdsk:doutl',
                 "a_minor": r'\efit_aeqdsk:aminor',
                 "R0":r'\efit_aeqdsk:rout',#TODO: Andrew will check that this is right
                 "chisq":r'\efit_aeqdsk:chisq'}
    
    efit_derivs = {'beta_p': 'dbetap_dt', 'li': 'dli_dt', 'Wmhd': 'dWmhd_dt'}

    # TODO: Populate metadata dict
    def __init__(self, shot_id, efit_tree_name='analysis', data=None, times=None, disruption_time=None, override_cols=True, **kwargs):
        super().__init__(shot_id, data)
        self._times = times
        self.efit_tree_name = efit_tree_name
        self._open_efit_tree()
        self.disruption_time = disruption_time
        self.disrupted = self.disruption_time is not None
        self.override_cols = override_cols
        self.data = data
        timebase_signal = kwargs.pop('timebase_signal', None)
        populate_methods = kwargs.pop('populate_methods', None)
        populate_tags = kwargs.pop('populate_tags', ['all'])
        if self.data is not None and self._times is None:
            try:
                self._times = self.data['time'].to_numpy()
                # Check if the timebase is in ms instead of s
                if self._times[-1] > MAX_SHOT_TIME:
                    self._times /= 1000  # [ms] -> [s]
            except KeyError as e:
                self.logger.warning(
                    f"[Shot {self._shot_id}]:Shot constructor was passed data but no timebase.")
                self.logger.debug(
                    f"[Shot {self._shot_id}]:{traceback.format_exc()}")
                self.set_timebase(timebase_signal, **kwargs)
        if self._times is None:
            self.set_timebase(timebase_signal, **kwargs)

        self._init_populate(data is not None, populate_methods, populate_tags)

    def _open_efit_tree(self):
        try:
            self._efit_tree = Tree(self.efit_tree_name,
                                   self._shot_id, mode="readonly")
        except Exception as e:
            self.logger.warning(
                f"[Shot {self._shot_id}]:Failed to open efit tree {self.efit_tree_name}.")
            if self.efit_tree_name == 'analysis':
                raise e
            self._efit_tree = Tree('analysis', self._shot_id, mode="readonly")

    # TODO: Reinterpolate data if timebase is changed
    def set_timebase(self, timebase_signal):
        if timebase_signal == None:
            self.set_default_timebase()
        # Check if timebase_signal is array-like. If so, use it as the timebase
        elif isinstance(timebase_signal, (list, np.ndarray, pd.Series)):
            self._times = timebase_signal
        elif timebase_signal == 'flattop':
            self.set_flattop_timebase()
        elif timebase_signal == 'rampup_and_flattop':
            self.set_rampup_and_flattop_timebase()
        else:
            raise NotImplementedError(
                "Non-default timebases are not currently supported")

    def set_default_timebase(self):
        try:
            # was 'efit18' before, not 'analysis
            self._efit_tree = Tree('analysis', self._shot_id, mode="readonly")
            self._times = self._efit_tree.getNode(
                r"\analysis::efit_aeqdsk:time").getData().data().astype('float64', copy=False)
        except mdsExceptions.TreeFOPENR as e:
            # was 'analysis' before, not 'efit18'
            self._efit_tree = Tree('efit18', self._shot_id, mode="readonly")
            self._times = self._efit_tree.getNode(
                r"\efit18::efit.results.a_eqdsk:time").getData().data().astype('float64', copy=False)

    def set_flattop_timebase(self):
        self.set_default_timebase()
        ip_parameters = self._get_ip_parameters()
        ipprog, dipprog_dt = ip_parameters['ip_prog'], ip_parameters['dipprog_dt']
        # ip, dip_dt = ip_parameters['ip'], ip_parameters['dip_dt']
        # Find the time of the flattop
        indices_flattop_1 = np.where(np.abs(dipprog_dt) <= 6e4)[0]
        indices_flattop_2 = np.where(np.abs(ipprog) > 1.e5)[0]
        indices_flattop = np.intersect1d(indices_flattop_1, indices_flattop_2)
        if len(indices_flattop) == 0:
            self.logger.warning(
                f"[Shot {self._shot_id}]:Could not find flattop timebase. Defaulting to full shot(efit) timebase.")
            return
        self._times = self._times[indices_flattop]

    def set_rampup_and_flattop_timebase(self):
        self.set_default_timebase()
        ip_parameters = self._get_ip_parameters()
        ipprog, dipprog_dt = ip_parameters['ip_prog'], ip_parameters['dipprog_dt']
        # ip, dip_dt = ip_parameters['ip'], ip_parameters['dip_dt']
        # Find end of flattop 
        indices_flattop_1 = np.where(np.abs(dipprog_dt) <= 6e4)[0]
        indices_flattop_2 = np.where(np.abs(ipprog) > 1.e5)[0]
        indices_flattop = np.intersect1d(indices_flattop_1, indices_flattop_2)
        if len(indices_flattop) == 0:
            self.logger.warning(
                f"[Shot {self._shot_id}]:Could not find flattop timebase. Defaulting to full shot(efit) timebase.")
            return
        end_index = np.max(indices_flattop)
        self._times = self._times[:end_index]

    def get_active_wire_segments(self):
        pcs_tree = Tree('pcs', self._shot_id)
        segment_nodes = pcs_tree.getNodeWild("\\top.seg_*")
        # Collect active segments and their information
        active_segments = []
        for node in segment_nodes:
            if node.isOn():
                active_segments.append(
                    [node, node.getNode(":start_time").getData().data()])
        active_segments.sort(key=lambda n: n[1])
        # end_times = np.roll(np.asarray([n[1] for n in active_segments]), -1)
        # for i in range(len(end_times)-1):
        #     if active_segments[i+1][1] == end_times[i]:
        #         end_times[i] = 12.383
        # end_times[-1] = 12.383  # [s]
        # for i in range(len(active_segments)):
        #     active_segments[i].append(end_times[i])
        return active_segments

    @parameter_method
    def _get_time_until_disrupt(self):
        time_until_disrupt = np.full(len(self._times), np.nan)
        if self.disrupted:
            time_until_disrupt = self.disruption_time - self._times
        return pd.DataFrame({"time_until_disrupt": time_until_disrupt})

    @staticmethod
    def get_ip_parameters(times, ip, magtime, ip_prog, pcstime):
        """ Calculates actual and programmed current as well as their derivatives and difference.

        The time derivatives are useful for discriminating between rampup, flattop, and rampdown.

        Parameters
        ----------
        times : array_like
            Time array for the shot.
        ip : array_like
            Actual plasma current.
        magtime : array_like
            Time array for the plasma current.
        ip_prog : array_like
            Programmed plasma current.
        pcstime : array_like
            Time array for the programmed plasma current.

        Returns
        -------
        ip : array_like
            Actual plasma current.
        dip_dt : array_like
            Time derivative of the actual plasma current.
        dip_smoothed : array_like
            Smoothed time derivative of the actual plasma current.
        ip_prog : array_like
            Programmed plasma current.
        dipprog_dt : array_like
            Time derivative of the programmed plasma current.
        ip_error : array_like
            Difference between the actual and programmed plasma current.

        Original Authors
        ----------------
        - Alex Tinguely
        - Robert Granetz
        - Ryan Sweeney

        Sources
        -------
        - matlab/cmod_matlab/matlab-core/get_Ip_parameters.m 
        - matlab/cmod_matlab/matlab-core/get_Ip_parameters.m 
        """
        dip = np.gradient(ip, magtime)
        dip_smoothed = smooth(dip, 11)  # ,ends_type=0)
        dipprog_dt = np.gradient(ip_prog, pcstime)
        ip_prog = interp1(pcstime, ip_prog, times,
                          bounds_error=False, fill_value=ip_prog[-1])
        dipprog_dt = interp1(pcstime, dipprog_dt, times, bounds_error=False)
        ip = interp1(magtime, ip, times)
        dip = interp1(magtime, dip, times)
        dip_smoothed = interp1(magtime, dip_smoothed, times)

        ip_error = (np.abs(ip)-np.abs(ip_prog))*np.sign(ip)
        # import pdb; pdb.set_trace()
        return pd.DataFrame({"ip": ip, "dip_dt": dip, "dip_smoothed": dip_smoothed, "ip_prog": ip_prog, "dipprog_dt": dipprog_dt, "ip_error": ip_error})

    @parameter_method
    def _get_ip_parameters(self):
        # Automatically generated
        magnetics_tree = Tree('magnetics', self._shot_id)
        active_segments = self.get_active_wire_segments()
        # Default PCS timebase is 1 KHZ
        pcstime = np.array(np.arange(-4, 12.383, .001))
        ip_prog = np.full(pcstime.shape, np.nan)
        # For each activate segment:
        # 1.) Find the wire for IP control and check if it has non-zero PID gains
        # 2.) IF it does, interpolate IP programming onto the PCS timebase
        # 3.) Clip to the start and stop times of PCS timebase
        for segment, start in active_segments:
            # Ip wire can be one of 16 but is normally no. 16
            for wire_index in range(16, 0, -1):
                wire_node = segment.getNode(f":P_{wire_index :02d}:name")
                if wire_node.getData().data() == 'IP':
                    try:
                        pid_gains = segment.getNode(
                            f":P_{wire_index :02d}:pid_gains").getData().data()
                        if np.any(pid_gains):
                            sig_node = segment.getNode(f":P_{wire_index :02d}")
                            signal_record = sig_node.getData()
                            sigtime = signal_record.dim_of(0).data()
                            signal = signal_record.data()
                            ip_prog_temp = interp1(
                                sigtime, signal, pcstime, bounds_error=False, fill_value=signal[-1])
                            end = pcstime[np.argmin(np.abs(pcstime - sigtime[-1])+ .0001)]
                            segment_indices = np.where(
                                (pcstime >= start) & (pcstime <= end))
                            ip_prog[segment_indices] = ip_prog_temp[segment_indices]
                    except mdsExceptions.MdsException as e:
                        print(e)  # TODO: Change
                    break # Break out of wire_index loop
        ip = magnetics_tree.getNode(r"\ip").getData(
        ).data().astype('float64', copy=False)
        magtime = magnetics_tree.getNode(r"\ip").getData().dim_of(0)
        return CModShot.get_ip_parameters(self._times, ip, magtime, ip_prog, pcstime)

    @staticmethod
    def get_z_parameters(times, z_prog, pcstime, z_error_without_ip, ip, dpcstime):
        """ Get values of Z_error, Z_prog, and derived signals from plasma control system (PCS).

            Z_prog is the programmed vertical position of the plasma current centroid, and Z_error is the difference
            between the actual position and that requested (Z_error = Z_cur -
            Z_prog). Thus, the actual (estimated) position, Z_cur, can be calculated.
            And the vertical velocity, v_z, can be taken from the time derivative,
            and the product z_times_v_z ( = Z_cur * v_z) is also calculated.

            Parameters
            ----------
            times : array_like
                Time array for the shot.
            z_prog : array_like
                Programmed vertical position of the plasma current centroid.
            pcstime : array_like
                Time array for the programmed vertical position of the plasma current centroid.
            z_error_without_ip : array_like
                Difference between the actual and programmed vertical position of the plasma current centroid.
            ip : array_like
                Actual plasma current.
            dpcstime : array_like
                Time array for the actual plasma current.

            Returns
            -------
            z_error : array_like
                Difference between the actual and programmed vertical position of the plasma current centroid.
            z_prog : array_like
                Programmed vertical position of the plasma current centroid.
            z_cur : array_like
                Actual (estimated) vertical position of the plasma current centroid.
            v_z : array_like
                Vertical velocity.
            z_times_v_z : array_like
                Product of the vertical position and vertical velocity.

            Original Authors
            ----------------
            - Alex Tinguely
            - Robert Granetz

            Sources
            -------
            - matlab/cmod_matlab/matlab-core/get_Z_parameters.m
            - matlab/cmod_matlab/matlab-core/get_Z_parameters.m

        """
        z_error = z_error_without_ip/ip  # [m]
        z_prog_dpcs = interp1(pcstime, z_prog, dpcstime)
        z_cur = z_prog_dpcs + z_error  # [m]
        v_z = np.gradient(z_cur, dpcstime)  # m/s
        z_times_v_z = z_cur * v_z  # m^2/s
        z_prog = interp1(pcstime, z_prog, times, 'linear', False, z_prog[-1])
        z_error = -interp1(dpcstime, z_error, times,
                           'linear', False, z_error[-1])
        z_cur = -interp1(dpcstime, z_cur, times, 'linear', False, z_cur[-1])
        v_z = interp1(dpcstime, v_z, times, 'linear', False, v_z[-1])
        z_times_v_z = interp1(dpcstime, z_times_v_z, times,
                              'linear', False, z_times_v_z[-1])
        return pd.DataFrame({"z_error": z_error, "z_prog": z_prog, "zcur": z_cur, "v_z": v_z, "z_times_v_z": z_times_v_z})

    @parameter_method
    def _get_z_parameters(self):
        pcstime = np.array(np.arange(-4, 12.383, .001))
        z_prog = np.empty(pcstime.shape)
        z_prog.fill(np.nan)
        z_prog_temp = z_prog.copy()
        z_wire_index = -1
        active_wire_segments = self.get_active_wire_segments()
        for segment, start in active_wire_segments:
            for wire_index in range(1, 17):
                wire_node = segment.getNode(f":P_{wire_index :02d}:name")
                if wire_node.getData().data() == "ZCUR":
                    try:
                        pid_gains = segment.getNode(
                            f":P_{wire_index :02d}:pid_gains").getData().data()
                        if np.any(pid_gains):
                            sig_node = segment.getNode(f":P_{wire_index :02d}")
                            signal_record = sig_node.getData()
                            sigtime = signal_record.dim_of(0).data()
                            end = sigtime[np.argmin(np.abs(sigtime - pcstime[-1])+ .0001)]
                            signal = signal_record.data()
                            z_prog_temp = interp1(
                                sigtime, signal, pcstime, 'linear', False, fill_value=signal[-1])
                            z_wire_index = wire_index
                            segment_indices = [
                                np.where((pcstime >= start) & (pcstime <= end))]
                            z_prog[segment_indices] = z_prog_temp[segment_indices]
                            break
                    except mdsExceptions.MdsException as e:
                        print(e)
                        continue  # TODO: Consider raising appropriate error
                else:
                    continue
                break
        if z_wire_index == -1:
            # TODO: Make appropriate error
            raise ValueError("No ZCUR wire was found")
        # Read in A_OUT, which is a 16xN matrix of the errors for *all* 16 wires for
        # *all* of the segments. Note that DPCS time is usually taken at 10kHz.
        hybrid_tree = Tree('hybrid', self._shot_id)
        wire_errors_record = hybrid_tree.getNode(
            r'\top.hardware.dpcs.signals:a_out').getData()
        wire_errors, dpcstime = wire_errors_record.data(
        ), np.array(wire_errors_record.dim_of(1))  # s
        # The value of Z_error we read is not in the units we want. It must be *divided* by a factor AND *divided* by the plasma current.
        z_error_without_factor_and_ip = wire_errors[:, z_wire_index]
        z_error_without_ip = np.empty(z_error_without_factor_and_ip.shape)
        z_error_without_ip.fill(np.nan)
        # Also, it turns out that different segments have different factors. So we
        # search through the active segments (determined above), find the factors,
        # and *divide* by the factor only for the times in the active segment (as
        # determined from start_times and stop_times.
        for i in range(len(active_wire_segments)):
            segment, start, end = active_wire_segments[i]
            z_factor = hybrid_tree.getNode(
                fr'\dpcs::top.seg_{i+1:02d}:p_{z_wire_index:02d}:predictor:factor').getData().data()
            z_error_without_ip[np.where((dpcstime >= start) & (
                dpcstime <= end))] /= z_factor  # [A*m]
        # Next we grab ip, which comes from a_in:input_056. This also requires
        # *multiplication* by a factor.
        # NOTE that I can't get the following ip_without_factor to work for shots
        # before 2015.
        # TODO: Try to fix this
        if self._shot_id > 1150101000:
            ip_without_factor = hybrid_tree.getNode(
                r'\hybrid::top.hardware.dpcs.signals.a_in:input_056').getData().data()
            ip_factor = hybrid_tree.getNode(
                r'\hybrid::top.dpcs_config.inputs:input_056:p_to_v_expr').getData().data()
            ip = ip_without_factor*ip_factor  # [A]
        else:
            magnetics_tree = Tree('magnetics', self._shot_id)
            ip_record = magnetics_tree.getNode(r'\ip').getData()
            ip = ip_record.data()
            ip_time = ip_record.dim_of(0)
            ip = interp1(ip_time, ip, dpcstime)
        return CModShot.get_z_parameters(self._times, z_prog, pcstime, z_error_without_ip, ip, dpcstime)

    @staticmethod
    def get_ohmic_parameters(times, v_loop, v_loop_time, li, efittime, dip_smoothed, ip):
        """Calculate the ohmic power from the loop voltage, inductive voltage, and plasma current.

        Parameters
        ----------
        times : array_like
            The times at which to calculate the ohmic power.
        v_loop : array_like
            The loop voltage.
        v_loop_time : array_like
            The times at which the loop voltage was measured.
        li : array_like
            The inductance of the loop.
        efittime : array_like
            The times at which the inductance was measured.
        dip_smoothed : array_like
            The smoothed plasma current.
        ip : array_like
            The plasma current.

        Returns
        -------
        p_ohm : array_like
            The ohmic power.
        v_loop : array_like
            The loop voltage.

        Original Authors
        ----------------


        """
        R0 = 0.68  # For simplicity, we use R0 = 0.68 m, but we could use \efit_aeqdsk:rmagx
        inductance = 4.0*np.pi*1.0e-7 * R0 * li/2.0
        v_loop = interp1(v_loop_time, v_loop, times)
        inductance = interp1(efittime, inductance, times)
        v_inductive = inductance * dip_smoothed
        v_resistive = v_loop - v_inductive
        # print(v_resistive[50])
        # print(v_loop[50])
        # print(v_inductive[50])
        # import pdb; pdb.set_trace()
        p_ohm = ip * v_resistive
        return pd.DataFrame({"p_oh": p_ohm, "v_loop": v_loop})

    @parameter_method
    def _get_ohmic_parameters(self):
        # <-- this line is the culprit for breaking when analysis tree is set to EFIT18
        v_loop_record = self._efit_tree.getNode(r"\top.mflux:v0").getData()
        v_loop = v_loop_record.data().astype('float64', copy=False)
        v_loop_time = v_loop_record.dim_of(0)
        if len(v_loop_time) <= 1:
            return pd.DataFrame({"p_oh": np.zeros(len(self._times)), "v_loop": np.zeros(len(self._times))})
        li_record = self._efit_tree.getNode(r"\efit_aeqdsk:li").getData()
        li = li_record.data().astype('float64', copy=False)
        efittime = li_record.dim_of(0)
        ip_parameters = self._get_ip_parameters()
        return CModShot.get_ohmic_parameters(self._times, v_loop, v_loop_time, li, efittime, ip_parameters['dip_smoothed'], ip_parameters['ip'])

    @staticmethod
    def get_power(times, p_lh, t_lh, p_icrf, t_icrf, p_rad, t_rad, p_ohm):
        p_lh = interp1(t_lh, p_lh * 1.0e3, times,
                       bounds_error=False) if p_lh is not None else np.zeros(len(times))
        p_icrf = interp1(t_icrf, p_icrf * 1.0e6, times,
                         bounds_error=False) if p_icrf is not None else np.zeros(len(times))
        if len(t_rad) == 1 or p_rad is None:
            p_rad = np.array([np.nan]*len(times))  # TODO: Fix
            dprad = p_rad.copy()
        else:
            p_rad = p_rad*1.0e3  # [W]
            p_rad = p_rad * 4.5  # Factor of 4.5 comes from cross-calibration with
            # 2pi_foil during flattop times of non-disruptive
            # shots, excluding times for
            # which p_rad (uncalibrated) <= 1.e5 W
            dprad = np.gradient(p_rad, t_rad)
            p_rad = interp1(t_rad, p_rad, times)
            dprad = interp1(t_rad, dprad, times)
        p_input = p_ohm + p_lh + p_icrf
        rad_fraction = p_rad/p_input
        rad_fraction[rad_fraction == np.inf] = np.nan
        return pd.DataFrame({"p_rad": p_rad, "dprad_dt": dprad, "p_lh": p_lh, "p_icrf": p_icrf, "p_input": p_input, "radiated_fraction": rad_fraction})

    @parameter_method
    @parameter_method
    def _get_power(self):
        """
        NOTE: the timebase for the LH power signal does not extend over the full
            time span of the discharge.  Therefore, when interpolating the LH power
            signal onto the "timebase" array, the LH signal has to be extrapolated
            with zero values.  This is an option in the 'interp1' routine.  If the
            extrapolation is not done, then the 'interp1' routine will assign NaN
            (Not-a-Number) values for times outside the LH timebase, and the NaN's
            will propagate into p_input and rad_fraction, which is not desirable.
        """
        values = [None]*6
        trees = ['LH', 'RF', 'spectroscopy']
        nodes = [r'\LH::TOP.RESULTS:NETPOW',
                 r"\rf::rf_power_net", r"\twopi_diode"]
        for i in range(3):
            try:
                tree = Tree(trees[i], self._shot_id)
                record = tree.getNode(nodes[i])
                values[2*i] = record.data().astype('float64', copy=False)
                values[2*i + 1] = record.dim_of(0)
            except mdsExceptions.TreeFOPENR as e:
                continue
        return CModShot.get_power(self._times, *values, self._get_ohmic_parameters()['p_oh'])

    # TODO: Replace with for loop like in D3D shot class
    @parameter_method
    @parameter_method
    def _get_EFIT_parameters(self):

        efit_time = self._efit_tree.getNode(r'\efit_aeqdsk:time').data().astype(
            'float64', copy=False) # [s]
        efit_data = dict()
        for param in self.efit_cols:
            try:
                efit_data[param] = self._efit_tree.getNode(
                    self.efit_cols[param]).data().astype('float64', copy=False)
            except:
                print("unable to get " + str(param))
                efit_data[param] = np.full(len(efit_time), np.nan)
                pass

        for param in self.efit_derivs:
            efit_data[self.efit_derivs[param]] = np.gradient(
                efit_data[param], efit_time)
        if not np.array_equal(self._times, efit_time):
            for param in efit_data:
                efit_data[param] = interp1(
                    efit_time, efit_data[param], self._times)
        return pd.DataFrame(efit_data)

    @staticmethod
    def get_kappa_area(times, aminor, area, a_times):
        return pd.DataFrame({"kappa_area": interp1(a_times, area/(np.pi * aminor**2), times)})

    @parameter_method
    @parameter_method
    def _get_kappa_area(self):
        aminor = self._efit_tree.getNode(
            r'\efit_aeqdsk:aminor').getData().data().astype('float64', copy=False)
        area = self._efit_tree.getNode(
            r'\efit_aeqdsk:area').getData().data().astype('float64', copy=False)
        times = self._efit_tree.getNode(
            r'\efit_aeqdsk:time').getData().data().astype('float64', copy=False)

        aminor[aminor <= 0] = 0.001  # make sure aminor is not 0 or less than 0
        # make sure area is not 0 or less than 0
        area[area <= 0] = 3.14*0.001**2
        return CModShot.get_kappa_area(self._times, aminor, area, times)

    @staticmethod
    def get_rotation_velocity(times, intensity, time, vel, hirextime):
        """
        Uses spectroscopy graphs of ionized(to hydrogen and helium levels) Argon to calculate velocity. Because of the heat profile of the plasma, suitable measurements are only found near the center
        """
        v_0 = np.empty(len(time))
        # Check that the argon intensity pulse has a minimum count and duration threshold
        valid_indices = np.where(intensity > 1000 & intensity < 10000)
        # Matlab code just multiplies by time delta but that doesn't work in the case where we have different time deltas
        # Instead we sum the time deltas for all valid indices to check the total duration
        if np.sum(time[valid_indices+1] - time[valid_indices]) >= .2:
            v_0 = interp1(hirextime, vel, time)
            # TODO: Determine better threshold
            v_0[np.where(abs(v_0) > 200)] = np.nan
            v_0 *= 1000.0
        v_0 = interp1(time, v_0, times)
        return pd.DataFrame({"v_0": v_0})

    # TODO: Calculate v_mid
    @parameter_method
    @parameter_method
    def _get_rotation_velocity(self):
        with importlib_resources.path(
                disruption_py.data, 'lock_mode_calib_shots.txt') as calib_path:
            calibrated = pd.read_csv(calib_path)
        # Check to see if shot was done on a day where there was a locked
        # mode HIREX calibration by cross checking with list of calibrated
        # runs. If not calibrated, return NaN outputs.
        if self._shot_id not in calibrated:
            v_0 = np.empty(len(self._times))
            v_0.fill(np.nan)
            return pd.DataFrame({"v_0": v_0})
        try:
            spec_tree = Tree('spectroscopy', self._shot_id)
            intensity_record = spec_tree.getNode(
                '.hirex_sr.analysis.a:int').getData()
            intensity = intensity_record.data().astype('float64', copy=False)
            time = intensity_record.dim_of(0)
            vel_record = spec_tree.getNode(
                '.hirex_sr.analysis.a:vel').getData()
            vel = vel_record.data().astype('float64', copy=False)
            hirextime = vel_record.dim_of(0)
        except mdsExceptions.TreeFOPENR as e:
            print(
                "WARNING: failed to open necessary tress for rotational velocity calculations.")
            v_0 = np.empty(len(self._times))
            v_0.fill(np.nan)
            return pd.DataFrame({"v_0": v_0})
        return CModShot.get_rotation_velocity(self._times, intensity, time, vel, hirextime)

    # TODO: Split into static and instance method
    @staticmethod
    def get_n_equal_1_amplitude():
        pass

    @parameter_method
<<<<<<< HEAD
    @parameter_method
=======
>>>>>>> 851aa9ce
    def _get_n_equal_1_amplitude(self):
        """ Calculate n=1 amplitude and phase.

        This method uses the four BP13 Bp sensors near the midplane on the outboard vessel
        wall.  The calculation is done by using a least squares fit to an
        expansion in terms of n = 0 & 1 toroidal harmonics.  The BP13 sensors are
        part of the set used for plasma control and equilibrium reconstruction,
        and their signals have been analog integrated (units: tesla), so they
        don't have to be numerically integrated.  These four sensors were working
        well in 2014, 2015, and 2016.  I looked at our locked mode MGI run on
        1150605, and the different applied A-coil phasings do indeed show up on
        the n=1 signal.

        N=1 toroidal assymmetry in the magnetic fields
        """
        n_equal_1_amplitude = np.empty(len(self._times))
        n_equal_1_amplitude.fill(np.nan)
        n_equal_1_normalized = n_equal_1_amplitude.copy()
        n_equal_1_phase = n_equal_1_amplitude.copy()
        # These sensors are placed toroidally around the machine. Letters refer to the 2 ports the sensors were placed between.
        bp13_names = ['BP13_BC', 'BP13_DE', 'BP13_GH', 'BP13_JK']
        bp13_signals = np.empty((len(self._times), len(bp13_names)))
        mag_tree = Tree('magnetics', self._shot_id)
        path = r"\mag_bp_coils."
        bp_node_names = mag_tree.getNode(path + "nodename").getData().data()
        phi = mag_tree.getNode(path + 'phi').getData().data()
        btor_pickup_coeffs = mag_tree.getNode(
            path + "btor_pickup").getData().data()
        _, bp13_indices, _ = np.intersect1d(
            bp_node_names, bp13_names, return_indices=True)
        bp13_phi = phi[bp13_indices] + 360  # INFO
        bp13_btor_pickup_coeffs = btor_pickup_coeffs[bp13_indices]
        btor_record = mag_tree.getNode(r"\btor").getData()
        btor = btor_record.data()
        t_mag = btor_record.dim_of(0)
        # Toroidal power supply takes time to turn on, from ~ -1.8 and should be on by t=-1. So pick the time before that to calculate baseline
        baseline_indices = np.where(t_mag <= -1.8)
        btor = btor - np.mean(btor[baseline_indices])
        path = r"\mag_bp_coils.signals."
        # For each sensor:
        # 1. Subtract baseline offset
        # 2. Subtract btor pickup
        # 3. Interpolate bp onto shot timebase
        for i in range(len(bp13_names)):
            signal = mag_tree.getNode(path + bp13_names[i]).getData().data()
            if len(signal) == 1:
                print("WARNING: Can't fit with signal. Returning nans")
                return n_equal_1_amplitude, n_equal_1_normalized, n_equal_1_phase
            baseline = np.mean(signal[baseline_indices])
            signal = signal - baseline
            signal = signal - bp13_btor_pickup_coeffs[i]*btor
            bp13_signals[:, i] = interp1(t_mag, signal, self._times)
        # TODO: Examine edge case behavior of sign
        polarity = np.sign(np.mean(btor))
        btor_magnitude = btor*polarity
        btor_magnitude = interp1(t_mag, btor_magnitude, self._times)
        btor = interp1(t_mag, btor, self._times) #Interpolate BT with sign
        # Create the 'design' matrix ('A') for the linear system of equations:
        # Bp(phi) = A1 + A2*sin(phi) + A3*cos(phi)
        ncoeffs = 3
        A = np.empty((len(bp13_names), ncoeffs))
        A[:, 0] = np.ones(4)
        A[:, 1] = np.sin(bp13_phi*np.pi/180.0)
        A[:, 2] = np.cos(bp13_phi*np.pi/180.0)
        coeffs = np.linalg.pinv(A) @ bp13_signals.T
        # The n=1 amplitude at each time is sqrt(A2^2 + A3^2)
        # The n=1 phase at each time is arctan(-A2/A3), using complex number
        # phasor formalism, exp(i(phi - delta))
        n_equal_1_amplitude = np.sqrt(coeffs[1, :]**2 + coeffs[2, :]**2)
        # TODO: Confirm arctan2 = atan2
        n_equal_1_phase = np.arctan2(-coeffs[1, :], coeffs[2, :])
        n_equal_1_normalized = n_equal_1_amplitude / btor_magnitude
        # INFO: Debugging purpose block of code at end of matlab file
        # INFO: n_equal_1_amplitude vs n_equal_1_mode
        return pd.DataFrame({"n_equal_1_mode": n_equal_1_amplitude, "n_equal_1_normalized": n_equal_1_normalized, "n_equal_1_phase": n_equal_1_phase})

    @staticmethod
    def get_densities(times, n_e, t_n, ip, t_ip, a_minor, t_a):
        if len(n_e) != len(t_n):
            nan_arr = np.empty(len(times))
            nan_arr.fill(np.nan)
            return pd.DataFrame({"n_e": nan_arr, "dn_dt": nan_arr.copy(), "Greenwald_fraction": nan_arr.copy()})
        dn_dt = np.gradient(n_e, t_n)
        n_e = interp1(t_n, n_e, times) 
        dn_dt = interp1(t_n, dn_dt, times)
        ip = -ip/1e6  # Convert from A to MA and take positive value
        ip = interp1(t_ip, ip, times)
        a_minor = interp1(t_a, a_minor, times)
        # make sure aminor is not 0 or less than 0
        a_minor[a_minor <= 0] = 0.001
        n_G = ip/(np.pi*a_minor**2)*1e20  # Greenwald density in m ^-3
        g_f = abs(n_e/n_G)
        return pd.DataFrame({"n_e": n_e, "dn_dt": dn_dt, "Greenwald_fraction": g_f})

    @parameter_method
    def _get_densities(self):
        try:
            e_tree = Tree('electrons', self._shot_id)
<<<<<<< HEAD
            n_e_record = e_tree.getNode(r'.tci.results:nl_04').getData() #Line integrated density
            n_e = n_e_record.data().astype('float64', copy=False)/0.6 #Divide by chord length of ~0.6m to get line averaged density. For future refernce, chord length is stored in .01*\analysis::efit_aeqdsk:rco2v[3,*]
=======
            n_e_record = e_tree.getNode(r'.tci.results:nl_04').getData()
            n_e = n_e_record.data().astype('float64', copy=False)/0.6 # Divid by chord length of ~0.6m to get line averaged dnesity. For future reference, chord length is stored in .01*\analyis::efit_aeqdsk:Rco2v[3,*]
>>>>>>> 851aa9ce
            t_n = n_e_record.dim_of(0)
            mag_tree = Tree('magnetics', self._shot_id)
            ip_record = mag_tree.getNode(r'\ip').getData()
            ip = ip_record.data().astype('float64', copy=False)
            t_ip = ip_record.dim_of(0)
            a_tree = Tree('analysis', self._shot_id)
            a_minor_record = a_tree.getNode(
                r'.efit.results.a_eqdsk:aminor').getData()
            t_a = a_minor_record.dim_of(0)
            a_minor = a_minor_record.data().astype('float64', copy=False)
        except Exception as e:
            # TODO: Handle this case
            raise NotImplementedError(
                "Can't currently handle failure of grabbing density data")
        return CModShot.get_densities(self._times, n_e, t_n, ip, t_ip, a_minor, t_a)

    @staticmethod
    def get_efc_current(times, iefc, t_iefc):
        return pd.DataFrame({"I_efc": interp1(t_iefc, iefc, times, 'linear')})

    @parameter_method
    @parameter_method
    def _get_efc_current(self):
        try:
            eng_tree = Tree('engineering', self._shot_id)
            iefc_record = eng_tree.getNode(r"\efc:u_bus_r_cur").getData()
            iefc, t_iefc = iefc_record.data(), iefc_record.dim_of(0)
        except Exception as e:
            print(e)
            return pd.DataFrame({"I_efc": np.empty(len(self._times))})
        return CModShot.get_efc_current(self._times, iefc, t_iefc)

    # TODO: Split
    @staticmethod
    def get_Ts_parameters(times, ts_data, ts_time, ts_z):
        te_hwm = np.full(len(ts_time), np.nan)
        valid_times = np.where(ts_time > 0)
        # TODO: Vectorize
        for i in range(len(valid_times)):
            y = ts_data[:, valid_times[i]]
            ok_indices = np.where(y != 0)
            if len(ok_indices) > 2:
                y = y[ok_indices]
                z = ts_z[ok_indices]
                _, _, sigma = gaussian_fit(z, y)
                te_hwm[valid_times[i]] = sigma*1.1774  # 50%
        te_hwm = interp1(ts_time, te_hwm, times)
        return pd.DataFrame({"Te_width": te_hwm})

    @parameter_method
    @parameter_method
    def _get_Ts_parameters(self):
        # TODO: Guassian vs parabolic fit for te profile
        te_hwm = np.empty((len(self._times)))
        electron_tree = Tree("electrons", self._shot_id)

        # Read in Thomson core temperature data, which is a 2-D array, with the
        # dependent dimensions being time and z (vertical coordinate)
        node_path = ".yag_new.results.profiles"
        try:
            ts_data = electron_tree.getNode(
                node_path + ":te_rz").getData().data()
            ts_time = electron_tree.getNode(
                node_path + ":te_rz").getData().dim_of(0)
            ts_z = electron_tree.getNode(
                node_path + ":z_sorted").getData().data()
        except mdsExceptions.MdsException as e:
            print(e)  # TODO: Change
            te_hwm.fill(np.nan)
            return pd.DataFrame({"Te_width": te_hwm})
        return CModShot.get_Ts_parameters(self._times, ts_data, ts_time, ts_z)

    # TODO: Finish
    @staticmethod
    def get_peaking_factors(times, TS_time, ne_PF, Te_PF, pressure_PF):
        # ne_PF = interp1(TS_time, ne_PF, times, 'linear')
        # Te_PF = interp1(TS_time, Te_PF, times, 'linear')
        # pressure_PF = interp1(TS_time, pressure_PF, times, 'linear')
        pass

    @parameter_method
    def _get_peaking_factors(self):
        ne_PF = np.full(len(self._times), np.nan)
        Te_PF = ne_PF.copy()
        pressure_PF = ne_PF.copy()
        if (self._shot_id > 1120000000 and self._shot_id < 1120213000) or (self._shot_id > 1140000000 and self._shot_id < 1140227000) or (self._shot_id > 1150000000 and self._shot_id < 1150610000) or (self._shot_id > 1160000000 and self._shot_id < 1160303000):
            # Ignore shots on the blacklist
            return pd.DataFrame({"ne_peaking": ne_PF, "Te_peaking": Te_PF, "pressure_peaking": pressure_PF})
        try:
            print(f'shot {self._shot_id}')
            efit_tree = Tree('cmod', self._shot_id)
            z0 = 0.01*efit_tree.getNode(r'\efit_aeqdsk:zmagx').getData().data()
            aminor = efit_tree.getNode(r'\efit_aeqdsk:aminor').getData().data()
            kappa = efit_tree.getNode(r'\efit_aeqdsk:kappa').getData().data()
            efit_time = efit_tree.getNode(
                r'\efit_aeqdsk:aminor').getData().dim_of(0)
            bminor = aminor*kappa
            electron_tree = Tree('electrons', self._shot_id)
            node_ext = '.yag_new.results.profiles'
            nl_ts1, nl_ts2, nl_tci1, nl_tci2, _, _ = self.compare_ts_tci(
                electron_tree, nlnum=4)
            TS_te = electron_tree.getNode(
                f"{node_ext}:te_rz").getData().data()*1000*11600
            tets_edge = electron_tree.getNode(r'\ts_te').getData().data()*11600
            TS_te = np.concatenate((TS_te, tets_edge))
            TS_time = electron_tree.getNode(
                f"{node_ext}:te_rz").getData().dim_of(0)
            TS_z = electron_tree.getNode(
                f"{node_ext}:z_sorted").getData().data()
            zts_edge = electron_tree.getNode(f"\fiber_z").getData().data()
            TS_z = np.concatenate((TS_z, zts_edge))
            if len(zts_edge) != tets_edge.shape[1]:
                return pd.DataFrame({"ne_peaking": ne_PF, "Te_peaking": Te_PF, "pressure_peaking": pressure_PF})
            Te_PF = Te_PF[:len(TS_time)]
            itimes = np.where(TS_time > 0 & TS_time < self._times[-1])
            bminor = interp1(efit_time, bminor, TS_time)
            z0 = interp1(efit_time, z0, TS_time)
            for i in range(len(itimes)):
                Te_arr = TS_te[itimes[i], :]
                indx = np.where(Te_arr > 0)
                if len(indx) < 10:
                    continue
                Te_arr = Te_arr[indx]
                TS_z_arr = TS_z[indx]
                sorted_indx = np.argsort(TS_z_arr)
                Ts_z_arr = Ts_z_arr[sorted_indx]
                Te_arr = Te_arr[sorted_indx]
                z_arr = np.linspace(z0[itimes[i]], TS_z_arr[-1], len(Ts_z_arr))
                Te_arr = interp1(TS_z_arr, Te_arr, z_arr)
                core_index = np.where(z_arr < (
                    z0[itimes[i]] + .2*bminor[itimes[i]]) & z_arr > (z0[itimes[i]] - .2*bminor[itimes[i]]))
                if len(core_index) < 2:
                    continue
                Te_PF[itimes[i]] = np.mean(Te_arr[core_index])/np.mean(Te_arr)
            Te_PF = interp1(TS_time, Te_PF, self._times)
            calib = np.nan
            return CModShot.get_Ts_parameters(self._times, TS_time, ne_PF, Te_PF, pressure_PF)
        except mdsExceptions.MdsException as e:
            return pd.DataFrame({"ne_peaking": ne_PF, "Te_peaking": Te_PF, "pressure_peaking": pressure_PF})

    @parameter_method
    def _get_prad_peaking(self):
        prad_peaking = np.full(len(self._times), np.nan)
        cmod_tree = Tree('cmod', self._shot_id)
        try:
            r0 = 0.01* cmod_tree.getNode(r'\efit_aeqdsk:rmagx').getData().data()
            z0 = 0.01 * cmod_tree.getNode(r'\efit_aeqdsk:zmagx').getData().data()
            aminor = cmod_tree.getNode(r'\efit_aeqdsk:aminor').getData().data()
            efit_time = cmod_tree.getNode(r'\efit_aeqdsk:aminor').getData().dim_of(0)
        except mdsExceptions.MdsException as e:
            self.logger.debug(f"[Shot {self._shot_id}]: Failed to get efit data")
            return pd.DataFrame({"prad_peaking": prad_peaking})
        spec_tree = Tree('spectroscopy', self._shot_id)
        got_axa = False 
        try: 
            axa = spec_tree.getNode(r"\SPECTROSCOPY::TOP.BOLOMETER.RESULTS.DIODE.AXA:BRIGHT").getData()
            t_axa = axa.dim_of(1).data()
            r_axa = axa.dim_of(0).data()
            bright_axa = axa.data()
            z_axa = spec_tree.getNode(r"\SPECTROSCOPY::TOP.BOLOMETER.DIODE_CALIB.AXA:Z_O").getData().data()
            good_axa = spec_tree.getNode(r"\SPECTROSCOPY::TOP.BOLOMETER.DIODE_CALIB.AXA:GOOD").getData().data()
            got_axa = True 
        except mdsExceptions.MdsException as e:
            self.logger.debug(f"[Shot {self._shot_id}]: Failed to get AXA data")
        got_axj = False 
        try: 
            axj = spec_tree.getNode(r"\SPECTROSCOPY::TOP.BOLOMETER.RESULTS.DIODE.AXJ:BRIGHT").getData() 
            t_axj = axj.dim_of(1).data()
            r_axj = axj.dim_of(0).data()
            bright_axj = axj.data()
            z_axj = spec_tree.getNode(r"\SPECTROSCOPY::TOP.BOLOMETER.DIODE_CALIB.AXJ:Z_O").getData().data()
            good_axj = spec_tree.getNode(r"\SPECTROSCOPY::TOP.BOLOMETER.DIODE_CALIB.AXJ:GOOD").getData().data()
            got_axj = True
        except mdsExceptions.MdsException as e:
            self.logger.debug(f"[Shot {self._shot_id}]: Failed to get AXJ data")
        if not (got_axa or got_axj):
            return pd.DataFrame({"prad_peaking": prad_peaking})
        a_minor = interp1(efit_time, aminor, self._times)
        r0 = interp1(efit_time, r0, self._times)
        z0 = interp1(efit_time, z0, self._times)
        axa_interp = np.full((bright_axa.shape[0], len(self._times)), np.nan)
        axj_interp = np.full((bright_axj.shape[0], len(self._times)), np.nan)
        if got_axa:
            good_axa = np.where(good_axa > 0)[0]
            bright_axa = bright_axa[:, good_axa]
            for i in range(len(bright_axa)):
                interped = interp1(t_axa, bright_axa[i, :], self._times)
                indx = np.where(interped < 0)
                interped[indx] = np.nan
                axa_interp[i,:] = interped
        if got_axj:
            good_axj = np.where(good_axj > 0)[0]
            bright_axj = bright_axj[:, good_axj]
            for i in range(len(bright_axj)):
                interped = interp1(t_axj, bright_axj[:, i], self._times)
                indx = np.where(interped < 0)
                interped[indx] = np.nan
                axj_interp[:, i] = interped
        for i in range(len(self._times)):
            core_radiation = np.array([])
            all_radiation = np.array([])
            if got_axa:
                axa_dist = np.sqrt((r_axa - r0[i])**2 + (z0[i]-z_axa)**2)
                axa_core_index = axa_dist < 0.2*a_minor[i]
                core_radiation = np.append(core_radiation, axa_interp[axa_core_index, i])
                all_radiation = np.append(all_radiation, axa_interp[:, i])
            if got_axj:
                axj_dist = np.sqrt((r_axj - r0[i])**2 + (z0[i]-z_axj)**2)
                axj_core_index = axj_dist < 0.2*a_minor[i]
                core_radiation = np.append(core_radiation, axj_interp[axj_core_index, i])
                all_radiation = np.append(all_radiation, axj_interp[:, i])
                prad_peaking[i] = np.nanmean(core_radiation) / np.nanmean(all_radiation)
        return pd.DataFrame({"prad_peaking": prad_peaking})

    @parameter_method
    def _get_peaking_factors_no_tci(self):
        # Initialize PFs as empty arrarys
        ne_PF = np.full(len(self._times), np.nan)
        Te_PF = ne_PF.copy()
        pressure_PF = ne_PF.copy()
        # Ignore shots on the blacklist
        if (self._shot_id > 1120000000 and self._shot_id < 1120213000) or (self._shot_id > 1140000000 and self._shot_id < 1140227000) or (self._shot_id > 1150000000 and self._shot_id < 1150610000) or (self._shot_id > 1160000000 and self._shot_id < 1160303000):
            return pd.DataFrame({"ne_peaking": ne_PF, "Te_peaking": Te_PF, "pressure_peaking": pressure_PF})
        try:
            print(f'shot {self._shot_id}')
            # Get shaping params
            efit_tree = Tree('cmod', self._shot_id)
            z0 = 0.01*efit_tree.getNode(r'\efit_aeqdsk:zmagx').getData().data()
            aminor = efit_tree.getNode(r'\efit_aeqdsk:aminor').getData().data()
            kappa = efit_tree.getNode(r'\efit_aeqdsk:kappa').getData().data()
            efit_time = efit_tree.getNode(
                r'\efit_aeqdsk:aminor').getData().dim_of(0)
            bminor = aminor*kappa  # length of major axis of plasma x-section
            # Get data from TS
            electron_tree = Tree('electrons', self._shot_id)
            node_ext = '.yag_new.results.profiles'
            # nl_ts1, nl_ts2, nl_tci1, nl_tci2, _, _ = self.compare_ts_tci(
            #    electron_tree, nlnum=4)
            Te_core = electron_tree.getNode(
                f"{node_ext}:te_rz").getData().data()*1000*11600  # Get core TS data
            Te_edge = electron_tree.getNode(
                r'\ts_te').getData().data()*11600  # Get edge TS data
            # Concat core and edge data
            Te = np.concatenate((Te_core, Te_edge))
            Te_time = electron_tree.getNode(
                f"{node_ext}:te_rz").getData().dim_of(0).data()  # Get time associated with
            z_core = electron_tree.getNode(
                f"{node_ext}:z_sorted").getData().data()  # Get z position of core TS points
            # Get z position of edge TS points
            z_edge = electron_tree.getNode(r"\fiber_z").getData().data()
            z = np.concatenate((z_core, z_edge))  # Concat core and edge data
            # Make sure that there are equal numbers of edge position and edge temperature points
            if len(z_edge) != Te_edge.shape[0]:
                self.logger.warning(
                    f"[Shot {self._shot_id}]: TS edge data and z positions are not the same length for shot")
                return pd.DataFrame({"ne_peaking": ne_PF, "Te_peaking": Te_PF, "pressure_peaking": pressure_PF})
            Te_PF = Te_PF[:len(Te_time)]  # Reshape Te_PF to length of Te_time
            itimes = np.where((Te_time > 0) & (Te_time < self._times[-1]))
            electron_tree = Tree("electrons", self._shot_id)
            node_path = ".yag_new.results.profiles"
            TS_time = electron_tree.getNode(
                node_path + ":te_rz").getData().dim_of(0).data()
            # Interpolate bminor onto desired timebase
            bminor = interp1(efit_time, bminor, TS_time)
            # Interpolate z0 onto desired timebase
            z0 = interp1(efit_time, z0, TS_time)
            for i in range(len(itimes)):
                Te_arr = Te[itimes[i], :]
                indx = np.where(Te_arr > 0)
                if len(indx) < 10:
                    continue
                Te_arr = Te_arr[indx]
                TS_z_arr = z[indx]
                sorted_indx = np.argsort(TS_z_arr)  # Sort by z
                Ts_z_arr = Ts_z_arr[sorted_indx]
                Te_arr = Te_arr[sorted_indx]  # Sort by z
                z_arr = np.linspace(z0[itimes[i]], TS_z_arr[-1], len(Ts_z_arr))
                Te_arr = interp1(TS_z_arr, Te_arr, z_arr)
                core_index = np.where(z_arr < (
                    z0[itimes[i]] + .2*bminor[itimes[i]]) & z_arr > (z0[itimes[i]] - .2*bminor[itimes[i]]))
                if len(core_index) < 2:
                    continue
                Te_PF[itimes[i]] = np.mean(Te_arr[core_index])/np.mean(Te_arr)
            Te_PF = interp1(TS_time, Te_PF, self._times)
            calib = np.nan
            return CModShot.get_Ts_parameters(self._times, TS_time, ne_PF, Te_PF, pressure_PF)
        except mdsExceptions.MdsException as e:
            print(e)
            traceback.print_exc()
            return pd.DataFrame({"ne_peaking": ne_PF, "Te_peaking": Te_PF, "pressure_peaking": pressure_PF})

    # The following methods are translated from IDL code.
    def compare_ts_tci(self, electron_tree, nlnum=4):
        """
        Comparison between chord integrated Thomson electron density and TCI results.
        """
        core_mult = 1.0
        edge_mult = 1.0
        nl_ts1 = [1e32]
        nl_ts2 = [1e32]
        nl_tci1 = [1e32]
        nl_tci2 = [1e32]
        ts_time1 = [1e32]
        ts_time2 = [1e32]
        tci_time = electron_tree.getNode(
            ".YAG_NEW.RESULTS.PROFILES:NE_RZ").getData().dim_of(0)
        tci_record = electron_tree.getNode(f".TCI.RESULTS:NL_{nlnum:02d}")
        tci = tci_record.data()
        tci_t = tci_record.dim_of(0)
        print('HERE5')
        nlts, nlts_t = self.integrate_ts_tci(nlnum)
        print('HERE6')
        t0 = np.amin(nlts_t)
        t1 = np.amax(nlts_t)
        print('HERE7')
        nyag1, nyag2, indices1, indices2 = self.parse_yags()
        if nyag1 > 0:
            indices1 += 1
            ts_time1 = tci_time[indices1]
            valid_indices = np.where(ts_time1 >= t0 & ts_time1 <= t1)
            if valid_indices.size > 0:
                nl_tci1 = interp1(tci_t, tci, ts_time1[valid_indices])
                nl_ts1 = interp1(nlts_t, nlts, ts_time1[valid_indices])
                time1 = ts_time1[valid_indices]
        else:
            time1 = -1
        if nyag2 > 0:
            indices2 += 1
            ts_time2 = tci_time[indices2]
            valid_indices = np.where(ts_time2 >= t0 & ts_time2 <= t1)
            if valid_indices.size > 0:
                nl_tci1 = interp1(tci_t, tci, ts_time2[valid_indices])
                nl_ts1 = interp1(nlts_t, nlts, ts_time2[valid_indices])
                time2 = ts_time2[valid_indices]
        else:
            time2 = -1
        print('HERE8')
        return nl_ts1, nl_ts2, nl_tci1, nl_tci2, time1, time2

    def parse_yags(self):
        electron_tree = Tree('electrons', self._shot_id)
        nyag1 = electron_tree.getNode(r'\knobs:pulses_q').getData().data()
        nyag2 = electron_tree.getNode(r'\knobs:pulses_q_2').getData().data()
        indices1 = -1
        indices2 = -1
        dark = electron_tree.getNode(r'\n_dark_prior').getData().data()
        ntotal = electron_tree.getNode(r'\n_total').getData().data()
        nt = ntotal-dark
        if nyag1 == 0:
            if nyag2 != 0:
                indices2 = np.arange(nyag2)
        else:
            if nyag2 == 0:
                indices1 = np.arange(nyag1)
            else:
                if nyag1 == nyag2:
                    indices1 = 2*np.arange(nyag1)
                    indices2 = indices1 + 1
                else:
                    if nyag1 == nyag2:
                        indices1 = 2*np.arange(nyag1)
                        indices2 = indices1+1
                    else:
                        indices1 = 2*np.arange(nyag1) + (nyag1 > nyag2)
                        indices2 = np.concatenate(
                            (2*np.arange(nyag2) + (nyag1 < nyag2), 2*nyag2 + np.arange(nyag1-nyag2-1)))
        v_ind1 = np.where(indices1 < nt)
        if nyag1 > 0 and v_ind1.size > 0:
            indices1 = indices1[v_ind1]
        else:
            indices1 = -1
        v_ind2 = np.where(indices2 < nt)
        if nyag2 > 0 and v_ind2.size > 0:
            indices2 = indices2[v_ind2]
        else:
            indices2 = -1
        return nyag1, nyag2, indices1, indices2

    def integrate_ts_tci(self, nlnum):
        """
        Integrate Thomson electron density measurement to the line integrated electron density for comparison with two color interferometer (TCI) measurement results
        """
        core_mult = 1.0
        edge_mult = 1.0
        nlts = 1e32
        nlts_t = 1e32
        t, z, n_e, n_e_sig = self.map_ts2tci(nlnum)
        if z[0, 0] == 1e32:
            return None, None  # TODO: Log and maybe return nan arrs
        nts = len(t)
        nlts_t = t
        nlts = np.full(t.shape, np.nan)
        for i in range(len(nts)):
            ind = np.where(np.abs(z[i, :]) < 0.5 & n_e[i, :] >
                           0 & n_e[i, :] < 1e21 & n_e[i, :]/n_e_sig[i, :] > 2)
            if len(ind) < 3:
                nlts[i] = 0
            else:
                x = z[i, ind]
                y = n_e[i, ind]
                values_uniq, ind_uniq = np.unique(x, return_index=True)
                y = y[ind_uniq]
                nlts[i] = np.trapz(y, x)
        return nlts, nlts_t

    def map_ts2tci(self, nlnum):
        core_mult = 1.0
        edge_mult = 1.0
        t = [1e32]
        z = [1e32]
        n_e = [1e32]
        n_e_sig = [1e32]
        flag = 1
        valid_indices, efit_times = self.efit_check()
        cmod_tree = Tree('cmod', self._shot_id)
        ip = cmod_tree.getNode(r'\ip').getData().data()
        if np.mean(ip) > 0:
            flag = 0
        efit_times = self._efit_tree.getNode(r'\efit_aeqdsk:time').data().astype(
            'float64', copy=False)
        t1 = np.amin(efit_times)
        t2 = np.amax(efit_times)
        analysis_tree = Tree('analysis', self._shot_id)
        psia = analysis_tree.getNode(r'\efit_aeqdsk:SIBDRY').getData().data()
        psia_t = analysis_tree.getNode(
            r'\efit_aeqdsk:SIBDRY').getData().dim_of(0)
        psi_0 = analysis_tree.getNode(r'\efit_aeqdsk:SIMAGX')
        electron_tree = Tree('electrons', self._shot_id)
        nets_core = electron_tree.getNode(
            '.YAG_NEW.RESULTS.PROFILES:NE_RZ').getData().data()
        nets_core_t = electron_tree.getNode(
            '.YAG_NEW.RESULTS.PROFILES:NE_RZ').getData().dim_of(0).data()
        nets_core_err = electron_tree.getNode(
            '.YAG_NEW.RESULTS.PROFILES:NE_ERR').getData().data()
        zts_core = electron_tree.getNode(
            '.YAG_NEW.RESULTS.PROFILES:Z_SORTED').getData().data()
        mts_core = len(zts_core)
        zts_edge = electron_tree.getNode(r'\fiber_z').getData().data()
        mts_edge = len(zts_edge)
        try:
            nets_edge = electron_tree.getNode(r'\ts_ne').getData().data()
            nets_edge_err = electron_tree.getNode(
                r'\ts_ne_err').getData().data()
        except mdsExceptions.mdsException as err:
            nets_edge = np.zeros((len(nets_core[:, 1]), mts_edge))
            nets_edge_err = nets_edge + 1e20
        mts = mts_core + mts_edge
        rts = electron_tree.getNode(
            '.YAG.RESULTS.PARAM:R') + np.zeros((1, mts))
        rtci = electron_tree.getNode('.tci.results:rad').getData().data()
        nts = len(nets_core_t)
        zts = np.zeros((1, mts))
        zts[:,:mts_core] = zts_core
        zts[:,mts_core:] = zts_edge
        nets = np.zeros((nts, mts))
        nets_err = np.zeros((nts, mts))
        nets[:, :mts_core] = (nets_core*core_mult).T
        nets_err[:, :mts_core] = (nets_core_err*core_mult).T
        nets[:, mts_core:] = (nets_edge*edge_mult).T
        nets_err[:, mts_core:] = (nets_edge_err*edge_mult).T
        valid_indices = np.where((nets_core_t >= t1) & (nets_core_t <= t2))
        if len(valid_indices) == 0:
            return t, z, n_e, n_e_sig
        nets_core_t = nets_core_t[valid_indices]
        nets = nets[valid_indices]
        nets_err = nets_err[valid_indices]
        psits = self.efit_rz2psi(rts, zts, nets_core_t)
        mtci = 101
        ztci = -0.4 + .8*np.arange(0, mtci)/(mtci-1)
        rtci = rtci[nlnum] + np.zeros((1, mtci))
        psitci = self.efit_rz2psi(rtci, ztci, nets_core_t)
        psia = interp1(psia_t, psia, nets_core_t)
        psi_0 = interp1(psia_t, psi_0, nets_core_t)
        nts = len(nets_core_t)
        for i in range(nts):
            psits[i, :] = (psits[i, :]-psi_0[i])/(psia[i]-psi_0[i])
            psitci[i, :] = (psitci[i, :]-psi_0[i])/(psia[i]-psi_0[i])
        zmapped = np.zeros((nts, 2*mts)) + 1e32
        nemapped = zmapped.copy()
        nemapped_err = zmapped.copy()
        for i in range(nts):
            index = np.argmin(
                psitci[i, :]) if flag else np.argmax(psitci[i, :])
            psi_val = psitci[i, index]
            for j in range(len(mts)):
                if (flag and psits[i, j] >= psi_val) or (not flag and psits[i, j] <= psi_val):
                    a1 = interp1(psitci[i, :index],
                                 ztci[:index], psits[i, j])
                    a2 = interp1(psitci[i, index:], ztci[index:], psits[i, j])
                    zmapped[i, np.arange(j, j+mts+1)] = np.arange(a1, a2)
                    nemapped[i, np.arange(j, j+mts+1)] = nets[i, j]
                    nemapped_err[i, np.arange(j, j+mts+1)] = nets_err[i, j]
            sorted_indices = np.argsort(zmapped[i, :])
            zmapped[i, :] = zmapped[i, sorted_indices]
            nemapped[i, :] = nemapped[i, sorted_indices]
            nemapped_err[i, :] = nemapped_err[i, sorted_indices]
        z = zmapped
        n_e = nemapped
        n_e_sig = nemapped_err
        t = nets_core_t
        return t, z, n_e, n_e_sig

    # TODO: Move to utils
    def efit_rz2psi(self, r, z, t, tree='analysis'):
        psi = np.full((len(r), len(t)), np.nan)
        z = z.astype('float32')  # TODO: Ask if this change is necessary
        psi_tree = Tree(tree, self._shot_id)
        psi_record = psi_tree.getNode(r'\efit_geqdsk:psirz').getData()
        psirz = psi_record.data()
        rgrid = psi_record.dim_of(0)
        zgrid = psi_record.dim_of(1)
        times = psi_record.dim_of(2)
        rgrid, zgrid = np.meshgrid(rgrid, zgrid, indexing='ij')
        for i in range(len(t)):
            # Select EFIT times closest to the requested times
            indx = np.argmin(np.abs(times - t[i]))
            psi[:, i] = interp2(rgrid, zgrid, psirz[:, :, indx], r, z, 'cubic')
        return psi

    def efit_check(self):
        """
        # TODO: Get description from Jinxiang
        """
        analysis_tree = Tree('analysis', self._shot_id)
        values = []
        for expr in [r'_lf=\analysis::efit_aeqdsk:lflag', r'_l0=((sum(_lf,1) - _lf[*,20] - _lf[*,1])==0)', r'_n=\analysis::efit_fitout:nitera,(_l0 and (_n>4))']:
            values.append(analysis_tree.tdiExecute(expr))
        _n = values[2].data()
        valid_indices = np.nonzero(_n)
        times = analysis_tree.getNode(r'\analysis::efit_aeqdsk:lflag').getData().dim_of(0)
        return valid_indices, times[valid_indices]

    @staticmethod
    def get_shape_parameters(times, tritop, tribot, aminor, R0, chisq, efit_time):
        # Compute triangularity and squareness:
        delta = (tritop+tribot)/2.0
        # squareness = (sqfod+sqfou)/2.0

        # Remove invalid indices
        invalid_indices = np.where(chisq > 50)
        delta[invalid_indices] = np.nan
        # squareness[invalid_indices] = np.nan
        aminor[invalid_indices] = np.nan
        R0[invalid_indices] = np.nan

        # Interpolate to desired times
        delta = interp1(efit_time, delta, times, 'linear',
                        bounds_error=False, fill_value=np.nan)
        # squareness = interp1(efit_time, squareness, times,
        #                     'linear', bounds_error=False, fill_value=np.nan)
        aminor = interp1(efit_time, aminor, times,
                         'linear', bounds_error=False, fill_value=np.nan)
        R0 = interp1(efit_time, R0, times,
                     'linear', bounds_error=False, fill_value=np.nan)

        return pd.DataFrame({"delta": delta, "aminor": aminor, "R0": R0})

    # @parameter_method
    # def _get_shape_parameters(self):
    #     efittime = self._efit_tree.getNode(r'\efit_aeqdsk:time')
    #     # sqfod = self._efit_tree.getNode(r'\efit_aeqdsk:sqfod').getData().data()
    #     # sqfou = self._efit_tree.getNode(r'\efit_aeqdsk:sqfou').getData().data()
    #     tritop = self._efit_tree.getNode(
    #         r'\efit_aeqdsk:doutu').getData().data()  # meters
    #     tribot = self._efit_tree.getNode(
    #         r'\efit_aeqdsk:doutl').getData().data()  # meters
    #     # plasma minor radius [m]
    #     aminor = self._efit_tree.getNode(
    #         r'\efit_aeqdsk:aminor').getData().data()
    #     # major radius of geometric center [m]
    #     R0 = self._efit_tree.getNode(r'\efit_aeqdsk:rout').getData().data()
    #     chisq = self._efit_tree.getNode(r'\efit_aeqdsk:chisq').getData().data()
    #     return self.get_shape_parameters(self._times, tritop, tribot, aminor, R0, chisq, efittime)

    @staticmethod
    def get_sxr_parameters():
        pass

    # TODO: get more accurate description of soft x-ray data
    # TODO: get more accurate description of soft x-ray data
    def _get_sxr_data(self):
        """ """
        sxr = np.empty(len(self._times))
        try:
            tree = Tree('xtomo', self._shot_id)
            sxr_record = tree.getNode(
                r'\top.brightnesses.array_1:chord_16').getData()
            sxr = sxr_record.data().astype('float64', copy=False)
            t_sxr = sxr_record.dim_of(0)
            sxr = interp1(t_sxr, sxr, self._times)
        except mdsExceptions.TreeFOPENR as e:
            print("WARNING: Failed to get SXR data")
        return sxr

    def __getitem__(self, key):
        return self._metadata if key == 'metadata' else self.data[key]

    @staticmethod
    def get_edge_parameters(times, p_Te, p_ne, edge_rho_min=0.85, edge_rho_max=0.95):
        """Compute the edge Temperature and edge Density signal from the TS.

        Parameters
        ----------
        times : array_like
            The times at which to calculate the edge parameters.
        p_Te : BivariatePlasmaProfile
            The Te measurements [keV] in terms of the time and rho of the measurment.
        ne : BivariatePlasmaProfile
            The ne measurements [keV] in terms of the time and rho of the measurment.
        edge_rho_min : float [0,1]
            The rho that defines the minimum of the "edge" region
        edge_rho_max : float [0,1]
            The rho that defines the maximum of the "edge" region

        Returns
        -------
        Te_edge : array_like
            The edge temperature (averaged over the edge region) on the requested timebase.
        ne_edge : array_like
            The edge density (averaged over the edge region) on the requested timebase.

        Original Authors
        ----------------
        Andrew Maris (maris@mit.edu)


        """
        # Base of rho to interpolate onto
        rhobase = np.arange(0, 1, 0.001)

        # Linear interpolate on time and rho
        Te_interpolator = sp.interpolate.LinearNDInterpolator(
            (p_Te.X[:, 0], p_Te.X[:, 1]), p_Te.y)
        ne_interpolator = sp.interpolate.LinearNDInterpolator(
            (p_ne.X[:, 0], p_ne.X[:, 1]), p_ne.y)

        # Create mesh to compute interpolation over
        timebase_mesh, rhobase_mesh = np.meshgrid(times, rhobase)
        # Compute interpolated values
        Te_interp = Te_interpolator(timebase_mesh, rhobase_mesh)
        ne_interp = ne_interpolator(timebase_mesh, rhobase_mesh)

        plotting = False
        if plotting:
            import matplotlib.pyplot as plt
            plt.ion()
            plt.pcolormesh(timebase_mesh, rhobase_mesh,
                           Te_interp, shading='auto')
            plt.plot(p_Te.X[:, 0], p_Te.X[:, 1], "ok", label="input point")
            plt.legend()
            plt.colorbar()
            plt.show(block=True)

        # Compute Te_edge
        # Make mask for rho in edge region
        # ((rhobase_mesh >= edge_rho_min) & (rhobase_mesh <= edge_rho_max))
        rhobase_mesh_mask = (rhobase_mesh >= edge_rho_min) & (
            rhobase_mesh <= edge_rho_max)
        # Assert that rho values are indeed in desired range
        assert np.all(rhobase_mesh[rhobase_mesh_mask] >= edge_rho_min)
        assert np.all(rhobase_mesh[rhobase_mesh_mask] <= edge_rho_max)
        # Use mask to get only edge values

        Te_interp_edge = np.where(rhobase_mesh_mask, Te_interp, np.nan)
        ne_interp_edge = np.where(rhobase_mesh_mask, ne_interp, np.nan)
        # ne_interp_edge=ne_interp[rhobase_mesh_mask].reshape((num_edge_points,len(timebase)))
        # Compute edge quantities
        # print(f'rhobase_mesh.shape {rhobase_mesh.shape}')
        # print(f'rhobase_mesh_mask {rhobase_mesh_mask}')
        # print(f'rhobase_mesh_mask {rhobase_mesh_mask}')
        # print(f'Te_interp.shape, {Te_interp.shape}')
        # print(f'Te_interp_edge.shape. {Te_interp_edge.shape}')

        with warnings.catch_warnings():  # Carch warning about taking nanmean of an empty array. This is ok because we want it to return nan for empty arrays
            warnings.filterwarnings("ignore", category=RuntimeWarning)
            Te_edge = np.nanmean(Te_interp_edge, axis=0)
            ne_edge = np.nanmean(ne_interp_edge, axis=0)
        assert len(Te_edge) == len(times)
        assert len(ne_edge) == len(times)

        if plotting:
            plt.plot(times, Te_edge, label='Te_edge')
            plt.plot(times, ne_edge, label='ne_edge')
            plt.legend()
            plt.show(block=True)

        return pd.DataFrame({"Te_edge": Te_edge, "ne_edge": ne_edge})

    @parameter_method
    @parameter_method
    def _get_edge_parameters(self):

        # Ignore shots on the blacklist
        if (self._shot_id > 1120000000 and self._shot_id < 1120213000) or (self._shot_id > 1140000000 and self._shot_id < 1140227000) or (self._shot_id > 1150000000 and self._shot_id < 1150610000) or (self._shot_id > 1160000000 and self._shot_id < 1160303000):
            return pd.DataFrame({"Te_edge": np.full(len(self._times), np.nan), "ne_edge": np.full(len(self._times), np.nan)})

        # Range of rho to interpolate over
        rhobase = np.arange(0, 1, 0.001)
        # Get mina and max time from TS tree
        electron_tree = Tree("electrons", self._shot_id)
        node_path = ".yag_new.results.profiles"
        try:
            ts_time = electron_tree.getNode(
                node_path + ":te_rz").getData().dim_of(0)
        except:
            return pd.DataFrame({"Te_edge": np.full(len(self._times), np.nan), "ne_edge": np.full(len(self._times), np.nan)})

        t_min = np.max([0.1, np.min(ts_time)])
        t_max = np.max(ts_time)
        # print(f't_min {t_min}')
        # print(f't_max {t_max}')

        # Get core and edge Thomson profiles over rho := sqrtpsinorm
        p_Te = profiletools.Te(self._shot_id, include=['CTS', 'ETS'], abscissa='sqrtpsinorm',
                               t_min=t_min, t_max=t_max, remove_zeros=True)
        p_ne = profiletools.ne(self._shot_id, include=['CTS', 'ETS'], abscissa='sqrtpsinorm',
                               t_min=t_min, t_max=t_max, remove_zeros=True)

        # try:
        #    equal_R = p_ne.X[:,1] == p_Te.X[:,1]
        #    assert np.sum(equal_R) == len(p_ne.X[:,1])
        # except:
        #    raise ValueError('Edge Thomson rhobase differs between ne and Te')
        #    return None, None

        # consider only flux surface on which points were measured, regardless of LFS or HFS
        p_Te.X = np.abs(p_Te.X)
        p_ne.X = np.abs(p_ne.X)

        # set some minimum uncertainties. Recall that units in objects are 1e20m^{-3} and keV
        p_ne.y[p_ne.y <= 0.] = 0.01  # 10^18 m^-3
        p_Te.y[p_Te.y <= 0.01] = 0.01  # 10 eV
        p_ne.err_y[p_ne.err_y <= 0.01] = 0.01  # 10^18 m^-3
        p_Te.err_y[p_Te.err_y <= 0.02] = 0.02  # 20 eV

        # points in the pedestal that have x uncertainties larger than 0.1 don't help at all
        # do this filtering here because filtering of err_X only works before time-averaging
        p_ne.remove_points(np.logical_and(
            p_ne.X[:, 1] > 0.9, p_ne.err_X[:, 1] > 0.1))
        p_Te.remove_points(np.logical_and(
            p_Te.X[:, 1] > 0.9, p_Te.err_X[:, 1] > 0.1))

        # cleanup of low Te values
        # TS Te should be >15 eV inside near SOL
        p_Te.remove_points(np.logical_and(p_Te.X[:, 0] < 1.03, p_Te.y < 0.015))

        return CModShot.get_edge_parameters(self._times, p_Te, p_ne)

    @staticmethod
    def get_H98(times, tau, t_tau, n_e, ip, R0, aminor, kappa, BT, p_input):
        """Compute H98

        Parameters
        ----------
        times : array_like
            The times at which to calculate the H98.
        tau : array_like
            Energy confinement time 


        Returns
        -------
        H98 : array_like
            H98 interpolated on the requested timebase.

        Original Authors
        ----------------
        Andrew Maris (maris@mit.edu)

        """
        # Take R = 0.68 [m], A = 2

        tau_98 = 0.144*n_e**0.41*2**0.19*ip**0.93*R0**1.39 * \
            aminor**0.58*kappa**0.78*BT**0.15*p_input**-0.69
        tau = interp1(t_tau, tau, times)
        H98 = tau/tau_98

        return pd.DataFrame({"H98": H98})

    # TODO: Finish
    @parameter_method
    def _get_H98(self):
        """Prepare to compute H98 by getting tau_E
        
        Scaling from eq. 20, ITER Physics Basis Chapter 2 https://iopscience.iop.org/article/10.1088/0029-5515/39/12/302/pdf
<<<<<<< HEAD
        (in s, MA, T, MW, 10^19 m^−3, AMU, m)
=======
        (in s, MA, T, MW, 1019 m−3, AMU, m)
>>>>>>> 851aa9ce
        Original Authors
        ----------------
        Andrew Maris (maris@mit.edu)

        """
        
        #Get parameters for calculating confinement time
        powers_df = self._get_power()
        efit_df = self._get_EFIT_parameters()
        density_df = self._get_densities()
        ip_df = self._get_ip_parameters()
        
        #Get BT
        mag_tree = Tree('magnetics', self._shot_id)
        btor_record = mag_tree.getNode(r"\btor").getData()
        btor = btor_record.data()
        t_mag = btor_record.dim_of(0).data() # [s]
        # Toroidal power supply takes time to turn on, from ~ -1.8 and should be on by t=-1. So pick the time before that to calculate baseline
        baseline_indices = np.where(t_mag <= -1.8)
        btor = btor - np.mean(btor[baseline_indices])
        btor = np.abs(interp1(t_mag, btor, self._times))
        
        ip = np.abs(ip_df.ip)/1e6 # [A] -> [MA]
        n_e = density_df.n_e/1e19 # [m^-3] -> [10^19 m^-3]
        p_input = powers_df.p_input/1.e6 # [W] -> [MW]
        dWmhd_dt = efit_df.dWmhd_dt/1.e6 # [W] -> [MW]
        Wmhd = efit_df.Wmhd/1.e6 # [J] -> [MJ]
        #Estimate confinement time
        tau = Wmhd/(p_input - dWmhd_dt)
        
        #Compute 1998 tau_E scaling, taking A (atomic mass) = 2
        tau_98 = .0562*(n_e**0.41)*(2**0.19)*(ip**0.93)*(efit_df.R0**1.39) * \
                (efit_df.a_minor**0.58)*(efit_df.kappa**0.78)*(btor**0.15)*(p_input**-0.69)
        H98 = tau/tau_98

        return pd.DataFrame({"H98": H98})
        #return CModShot.get_H98(self._times, tau)


if __name__ == '__main__':
    ch = logging.StreamHandler(sys.stdout)
    ch.setLevel(5)
    parser = argparse.ArgumentParser(description="Test CModShot class")
    # parser.add_argument('--shot', type=int, help='Shot number to test', default=1150922001)
    parser.add_argument('--shot', type=int, help='Shot number to test', default=1150922001)
    # Add parser argument for list of methods to populate
    parser.add_argument('--populate_methods', nargs='+', help='List of methods to populate', default=['_get_H98', 'get_ip_parameters'])
    args = parser.parse_args()
    shot = CModShot(args.shot, disruption_time=None, timebase_signal="rampup_and_flattop",populate_methods=args.populate_methods)
    # ohmics_parameters = shot._get_ohmic_parameters()
    print(shot.data)<|MERGE_RESOLUTION|>--- conflicted
+++ resolved
@@ -57,7 +57,6 @@
                  "ssep": r'\efit_aeqdsk:ssep',
                  "n_over_ncrit": r'\efit_aeqdsk:xnnc',
                  "v_surf": r'\efit_aeqdsk:vsurf',
-                 "R0": r'\efit_aeqdsk:rout',
                  "tritop": r'\efit_aeqdsk:doutu',
                  "tribot":  r'\efit_aeqdsk:doutl',
                  "a_minor": r'\efit_aeqdsk:aminor',
@@ -639,10 +638,6 @@
         pass
 
     @parameter_method
-<<<<<<< HEAD
-    @parameter_method
-=======
->>>>>>> 851aa9ce
     def _get_n_equal_1_amplitude(self):
         """ Calculate n=1 amplitude and phase.
 
@@ -741,13 +736,8 @@
     def _get_densities(self):
         try:
             e_tree = Tree('electrons', self._shot_id)
-<<<<<<< HEAD
             n_e_record = e_tree.getNode(r'.tci.results:nl_04').getData() #Line integrated density
             n_e = n_e_record.data().astype('float64', copy=False)/0.6 #Divide by chord length of ~0.6m to get line averaged density. For future refernce, chord length is stored in .01*\analysis::efit_aeqdsk:rco2v[3,*]
-=======
-            n_e_record = e_tree.getNode(r'.tci.results:nl_04').getData()
-            n_e = n_e_record.data().astype('float64', copy=False)/0.6 # Divid by chord length of ~0.6m to get line averaged dnesity. For future reference, chord length is stored in .01*\analyis::efit_aeqdsk:Rco2v[3,*]
->>>>>>> 851aa9ce
             t_n = n_e_record.dim_of(0)
             mag_tree = Tree('magnetics', self._shot_id)
             ip_record = mag_tree.getNode(r'\ip').getData()
@@ -1533,11 +1523,7 @@
         """Prepare to compute H98 by getting tau_E
         
         Scaling from eq. 20, ITER Physics Basis Chapter 2 https://iopscience.iop.org/article/10.1088/0029-5515/39/12/302/pdf
-<<<<<<< HEAD
         (in s, MA, T, MW, 10^19 m^−3, AMU, m)
-=======
-        (in s, MA, T, MW, 1019 m−3, AMU, m)
->>>>>>> 851aa9ce
         Original Authors
         ----------------
         Andrew Maris (maris@mit.edu)
