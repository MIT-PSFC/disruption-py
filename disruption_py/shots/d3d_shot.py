from disruption_py.shots.shot import Shot, DEFAULT_SHOT_COLUMNS
try:
    import importlib.resources as importlib_resources
except ImportError:
    # Try backported to PY<37 `importlib_resources`.
    import importlib_resources

import pandas as pd
import numpy as np
import scipy
import netCDF4 as nc

import MDSplus
from MDSplus import *

from disruption_py.utils import interp1, interp2, smooth, gaussian_fit, gsastd, get_bolo, power, efit_rz_interp
import disruption_py.data
D3D_DISRUPTED_SHOT = 175552
"""
Useful Examples:
https://diii-d.gat.com/diii-d/MDSplusAPI_Python_pg1
https://diii-d.gat.com/diii-d/Gadata_py
"""


class D3DShot(Shot):
    efit_vars = {'beta_n': '\efit_a_eqdsk:betan', 'beta_p': '\efit_a_eqdsk:betap', 'kappa': '\efit_a_eqdsk:kappa', 'li': '\efit_a_eqdsk:li', 'upper_gap': '\efit_a_eqdsk:gaptop', 'lower_gap': '\efit_a_eqdsk:gapbot',
                 'q0': '\efit_a_eqdsk:q0', 'qstar': '\efit_a_eqdsk:qstar', 'q95': '\efit_a_eqdsk:q95',  'v_loop_efit': '\efit_a_eqdsk:vsurf', 'wmhd': '\efit_a_eqdsk:wmhd', 'chisq': '\efit_a_eqdsk:chisq', 'bt0': '\efit_a_eqdsk:bt0'}
    efit_derivs = ['beta_p', 'li', 'wmhd']
    nominal_flattop_radius = 0.59

    def __init__(self, shot_id, efit_tree_name, data_columns=DEFAULT_SHOT_COLUMNS, data=None, times=None, override_cols=True):
        super().__init__(shot_id, data_columns, data)
        self.conn = MDSplus.Connection('atlas.gat.com')
        self.efit_tree_name = str(efit_tree_name)
        self.data = data
        self._times = times
        self.override_cols = override_cols
        if self.data is None:
            self.data = pd.DataFrame()
        else:
            try:
                self._times = self.data['time']
            except KeyError as e:
                print("WARNING: Shot constructor was passed data but no timebase.")
        self._populate_shot_data(data is None)
        if 'time' not in list(self.data.columns):
            self.data['time'] = self._times

    def _populate_shot_data(self, already_populated=False):
        local_data = pd.concat([self.get_efit_parameters(), self.get_density_parameters(), self.get_rt_density_parameters(
<<<<<<< HEAD
        ), self.get_ip_parameters(), self.get_rt_ip_parameters(), self.get_power_parameters(), self.get_z_parameters(), self.get_zeff_parameters(), self.get_shape_parameters(), self.get_n1_bradial()], axis=1)
=======
        ), self.get_ip_parameters(), self.get_rt_ip_parameters(), self.get_power_parameters(), self.get_z_parameters(), self.get_zeff_parameters(), self.get_shape_parameters()], axis=1)
        local_data = local_data.loc[:,~local_data.columns.duplicated()]
>>>>>>> 96068d8f
        if not already_populated:
            self.data = local_data
        else:
            for col in list(local_data.columns):
                if col not in list(self.data.columns) or self.override_cols:
                    self.data[col] = local_data[col]

    def get_efit_parameters(self):
        self.conn.openTree('d3d', self._shot_id)
        test = self.conn.openTree(self.efit_tree_name, self._shot_id)
        efit_data = {k: self.conn.get(v).data()
                     for k, v in self.efit_vars.items()}
        efit_time = self.conn.get('\efit_a_eqdsk:atime').data()/1.e3
        if self._times is None:
            self._times = efit_time
        # EFIT reconstructions are sometimes invalid, particularly when very close
        # to a disruption.  There are a number of EFIT parameters that can indicate
        # invalid reconstructions, such as 'terror' and 'chisq'.  Here we use
        # 'chisq' to determine which time slices should be excluded from our
        # disruption warning database.
        invalid_indices = np.where(efit_data['chisq'] > 50)
        for param in efit_data:
            efit_data[param][invalid_indices] = np.nan
        # self._times[invalid_indices] = np.nan
        for param in self.efit_derivs:
            efit_data['d' + param +
                      '_dt'] = np.gradient(efit_data[param], efit_time)
        if not np.array_equal(self._times, efit_time):
            for param in efit_data:
                efit_data[param] = interp1(
                    efit_time, efit_data[param], self._times)
        return pd.DataFrame(efit_data)

    def get_power_parameters(self):
        self.conn.openTree('d3d', self._shot_id)
        # Get neutral beam injected power
        try:
            p_nbi = self.conn.get(
                r"\d3d::top.nb:pinj").data()*1.e3  # [KW]->[W]
            t_nbi = self.conn.get(
                r"dim_of(\d3d::top.nb:pinj)").data()*1.e3  # [ms]->[s]
            if len(t_nbi) > 2:
                p_nbi = interp1(t_nbi, p_nbi, self._times,
                                'linear', bounds_error=False, fill_value=0.)
            else:
                print("No NBI power data found in this shot.")
                p_nbi = np.zeros(len(self._times))
        except mdsExceptions.TreeFOPENR as e:
            p_nbi = np.zeros(len(self._times))
            print("Failed to open NBI node")
        # Get electron cycholotrn heating (ECH) power. It's poitn data, so it's not stored in an MDSplus tree
        self.conn.openTree('rf', self._shot_id)
        try:
            p_ech = self.conn.get(r"\top.ech.totl:echpwrc").data()  # [W]
            t_ech = self.conn.get(
                r"dim_of(\top.ech.totl:echpwrc)").data()/1.e3  # [ms]->[s]
            if len(t_ech) > 2:
                p_ech = interp1(t_ech, p_ech, self._times,
                                'linear', bounds_error=False, fill_value=0.)
            else:
                print("No ECH power data found in this shot.")
                p_ech = np.zeros(len(self._times))
        except MdsException as e:
            p_ech = np.zeros(len(self._times))
            print("Failed to open ECH node")
        # Get ohmic power and loop voltage
        p_ohm, v_loop = self.get_ohmic_parameters()
        # Radiated power
        # We had planned to use the standard signal '\bolom::prad_tot' for this
        # parameter.  However, the processing involved in calculating \prad_tot
        # from the arrays of bolometry channels involves non-causal filtering with
        # a 50 ms window.  This is not acceptable for our purposes.  Tony Leonard
        # provided us with the two IDL routines that are used to do the automatic
        # processing that generates the \prad_tot signal in the tree (getbolo.pro
        # and powers.pro).  I converted them into Matlab routines, and modified the
        # analysis so that the smoothing is causal, and uses a shorter window.
        smoothing_window = 0.010  # [s]
        bol_prm, _ = self.get_signal(r"\bol_prm", interpolate=False)
        lower_channels = [f"bol_u{i+1:02d}_v" for i in range(24)]
        upper_channels = [f"bol_l{i+1:02d}_v" for i in range(24)]
        bol_channels = lower_channels + upper_channels
        bol_signals = []
        bol_times = []
        self.conn.openTree("bolom", self._shot_id)
        for i in range(48):
            bol_signal, bol_time = self.get_signal(
                fr"\top.raw:{bol_channels[i]}", interpolate=False)
            bol_signals.append(bol_signal)
            bol_times.append(bol_time)
        a_struct = get_bolo(self._shot_id, bol_channels,
                            bol_prm, bol_signals, bol_times)
        ier = 0
        for j in range(48):
            # TODO: Ask about how many valid channels are needed for proper calculation
            if a_struct.channels[j].ier == 1:
                ier = 1
                p_rad = np.full(len(self._times), np.nan)
                break
        if ier == 0:
            b_struct = power(a_struct)
            p_rad = b_struct.pwrmix  # [W]
            p_rad = interp1(a_struct.time, p_rad, self._times, 'linear')

        # Remove any negative values from the power data
        p_rad[p_rad < 0] = 0
        p_nbi[p_nbi < 0] = 0
        p_ech[p_ech < 0] = 0

        p_input = p_rad + p_nbi + p_ech  # [W]
        rad_fraction = p_rad/p_input
        rad_fraction[np.isinf(rad_fraction)] = np.nan

        # Computer P_sol, defined as P_in - P_rad
        p_sol = p_input - p_rad

        return pd.DataFrame({'p_rad': p_rad, 'p_nbi': p_nbi, 'p_ech': p_ech, 'p_ohm': p_ohm, 'radiated_fraction': rad_fraction, 'v_loop': v_loop, 'p_input': p_input, 'p_sol': p_sol})

    def get_ohmic_parameters(self):
        self.conn.openTree('d3d', self._shot_id)
        # Get edge loop voltage and smooth it a bit with a median filter
        try:
            v_loop = self.conn.get(
                f"ptdata('vloopb', {self._shot_id})").data()  # [V]
            t_v_loop = self.conn.get(
                f"dim_of(ptdata('vloopb', {self._shot_id})").data()/1.e3  # [ms]->[s]
            v_loop = scipy.signal.medfilt(v_loop, 11)
            v_loop = interp1(t_v_loop, v_loop, self._times, 'linear')
        except MdsException as e:
            v_loop = np.full(len(self._times), np.nan)
            t_v_loop = v_loop.copy()
       # Get plasma current
        try:
            ip = self.conn.get(f"ptdata('ip', {self._shot_id})").data()  # [A]
            t_ip = self.conn.get(
                f"dim_of(ptdata('ip', {self._shot_id})").data()/1.e3  # [ms] -> [s]
            # We choose a 20-point width for gsastd. This means a 10ms window for ip smoothing
            diptdt_smoothed = gsastd(t_ip, ip, 1, 20, 3, 1, 0)
            self.conn.openTree(self.efit_tree_name, self.shot_id)
            li = self.conn.get(r"\efit_a_eqdsk:li").data()
            t_li = self.conn.get(
                r"dim_of(\efit_a_eqdsk:li)").data()/1.e3  # [ms] -> [s]
            chisq = self.conn.get(r"\efit_a_eqdsk:chisq").data()
            # Filter out invalid indices of efit reconstruction
            invalid_indices = None  # TODO: Finish
        except MdsException as e:
            p_ohm = np.full(len(self._times), np.nan)
            return pd.DataFrame({'p_ohm': p_ohm, 'v_loop': v_loop})
        # [m] For simplicity, use fixed r_0 = 1.67 for DIII-D major radius
        r_0 = 1.67
        inductance = 4.*np.pi*r_0 * li/2  # [H]
        inductance = interp1(t_li, inductance, self._times, 'linear')
        ip = interp1(t_ip, ip, self._times, 'linear')
        dipdt_smoothed = interp1(t_ip, dipdt_smoothed, self._times, 'linear')
        v_inductive = inductance * dipdt_smoothed  # [V]
        v_resistive = v_loop - v_inductive  # [V]
        p_ohm = ip * v_resistive  # [W]
        return pd.DataFrame({'p_ohm': p_ohm, 'v_loop': v_loop})

    def get_density_parameters(self):
        ne = np.full(len(self._times), np.nan)
        g_f = ne.copy()
        dne_dt = ne.copy()
        self.conn.openTree(self.efit_tree_name, self._shot_id)
        try:
            t_ne = self.conn.get("dim_of(\density)").data()/1.e3  # [ms] -> [s]
            ne = self.conn.get("\density").data()*1.e6  # [cm^3] -> [m^3]
            dne_dt = np.gradient(ne, t_ne)
            # NOTE: t_ne has higher resolution than efit_time so t_ne[0] < efit_time[0] because of rounding, meaning we need to allow extrapolation
            ne = interp1(t_ne, ne, self._times, 'linear',
                         bounds_error=False, fill_value='extrapolate')
            dne_dt = interp1(t_ne, dne_dt, self._times, 'linear',
                             bounds_error=False, fill_value='extrapolate')
            t_ip = self.conn.get(
                f"dim_of(ptdata('ip', {self._shot_id}))").data()/1.e3  # [ms] -> [s]
            ip = self.conn.get(f"ptdata('ip', {self._shot_id})").data()  # [A]
            ipsign = np.sign(np.sum(ip))
            ip = interp1(t_ip, ip*ipsign, self._times, 'linear')
            a_minor = self.conn.get("\efit_a_eqdsk:aminor").data()  # [m]
            t_a = self.conn.get(
                "\efit_a_eqdsk:atime").data()/1.e3  # [ms] -> [s]
            a_minor = interp1(t_a, a_minor, self._times, 'linear')
            n_g = ip/1.e6 / (np.pi*a_minor**2)  # [MA/m^2]
            g_f = ne/1.e20 / n_g  # TODO: Fill in units
        except MdsException as e:
            # TODO: Fix this exception
            # TODO: Confirm that there is a separate exception if ptdata name doesn't exist
            print(f"Failed to get some parameter:{e}")
        return pd.DataFrame({'n_e': ne, 'g_f': g_f, 'dne_dt': dne_dt})

    def get_rt_density_parameters(self):
        ne_rt = np.full(len(self._times), np.nan)
        g_f_rt = ne_rt.copy()
        dne_dt_rt = ne_rt.copy()
        try:
            t_ne_rt = self.conn.get(
                f"dim_of(ptdata('dssdenest', {self._shot_id}))").data()/1.e3  # [ms] to [s]
            # [10^19 m^-3] -> [m^-3]
            ne_rt = self.conn.get(
                f"ptdata('dssdenest', {self._shot_id})").data()*1.e19
            dne_dt_rt = np.gradient(ne_rt, t_ne_rt)  # [m^-3/s]
            ne_rt = interp1(t_ne_rt, ne_rt, self._times, 'linear')
            dne_dt_rt = interp1(t_ne_rt, dne_dt_rt, self._times, 'linear')
            try:
                t_ip_rt = self.conn.get(
                    f"dim_of(ptdata('ipsip', {self._shot_id}))").data()/1.e3  # [ms] to [s]
                ip_rt = self.conn.get(
                    f"ptdata('ipsip', {self._shot_id})").data()  # [MA]
            except Exception as e:
                t_ip_rt = self.conn.get(
                    f"dim_of(ptdata('ipspr15v', {self._shot_id}))").data()/1.e3  # [ms] to [s]
                ip_rt = self.conn.get(
                    f"ptdata('ipspr15v', {self._shot_id})").data()  # [MA]
            ip_sign = np.sign(np.sum(ip_rt))
            ip = interp1(t_ip_rt, ip_rt*ip_sign, self._times, 'linear')
            self.conn.openTree('efitrt1', self._shot_id)
            a_minor_rt = self.conn.get("\efit_a_eqdsk:aminor").data()  # [m]
            t_a_rt = self.conn.get(
                "\efit_a_eqdsk:atime").data()/1.e3  # [ms] -> [s]
            a_minor_rt = interp1(t_a_rt, a_minor_rt, self._times, 'linear')
            n_g_rt = ip/1.e6 / (np.pi*a_minor_rt**2)  # [MA/m^2]
            g_f_rt = ne_rt/1.e20 / n_g_rt  # TODO: Fill in units
        except MdsException as e:
            # TODO: Better exception message
            print("Failed to get some parameter")
        return pd.DataFrame({'n_e_rt': ne_rt, 'g_f_rt': g_f_rt, 'dne_dt_rt': dne_dt_rt})

    def get_ip_parameters(self):
        self.conn.openTree('d3d', self._shot_id)
        ip = np.full(len(self._times), np.nan)
        ip_prog = np.full(len(self._times), np.nan)
        ip_error = np.full(len(self._times), np.nan)
        dip_dt = np.full(len(self._times), np.nan)
        dipprog_dt = np.full(len(self._times), np.nan)
        # Get measured plasma current parameters
        try:
            t_ip = self.conn.get(
                f"dim_of(ptdata('ip', {self._shot_id}))").data()/1.e3  # [ms] -> [s]
            ip = self.conn.get(f"ptdata('ip', {self._shot_id})").data()  # [A]
            dip_dt = np.gradient(ip, t_ip)
            ip = interp1(t_ip, ip, self._times, 'linear')
            dip_dt = interp1(t_ip, dip_dt, self._times, 'linear')
        except MdsException as e:
            print("Failed to get measured plasma current parameters")
        # Get programmed plasma current parameters
        try:
            t_ip_prog = self.conn.get(
                f"dim_of(ptdata('iptipp', {self._shot_id}))").data()/1.e3  # [ms] -> [s]
            ip_prog = self.conn.get(
                f"ptdata('iptipp', {self._shot_id})").data()  # [A]
            polarity = np.unique(self.conn.get(
                f"ptdata('iptdirect', {self._shot_id})").data())
            if len(polarity) > 1:
                print("Polarity of Ip target is not constant")
                polarity = polarity[0]
            ip_prog = ip_prog * polarity
            dipprog_dt = np.gradient(ip_prog, t_ip_prog)
            ip_prog = interp1(t_ip_prog, ip_prog, self._times, 'linear')
            dipprog_dt = interp1(t_ip_prog, dipprog_dt, self._times, 'linear')
        except mdsExceptions.TreeFOPENR as e:
            print("Failed to get programmed plasma current parameters")
        # Now get the signal pointname 'ipimode'.  This PCS signal denotes whether
        # or not PCS is actually feedback controlling the plasma current.  There
        # are times when feedback of Ip is purposely turned off, such as during
        # electron cyclotron current drive experiments.  Here is how to interpret
        # the value of 'ipimode':
        #  0: normal Ip feedback to E-coils supplies
        #  3: almost normal Ip feedback, except that abs(Ip) > 2.5 MA
        #  Anything else: not in normal Ip feedback mode.  In this case, the
        # 'ip_prog' signal is irrelevant, and therefore 'ip_error' is not defined.
        try:
            ipimode = self.conn.get(
                f"ptdata('ipimode', {self._shot_id})").data()
            t_ipimode = self.conn.get(
                f"dim_of(ptdata('ipimode', {self._shot_id}))").data()/1.e3  # [ms] -> [s]
            ipimode = interp1(t_ipimode, ipimode, self._times, 'linear')
        except mdsExceptions.TreeFOPENR as e:
            print("Failed to get ipimode signal")
            ipimode = np.full(len(self._times), np.nan)
        feedback_on_indices = np.where((ipimode == 0) | (ipimode == 3))
        ip_error[feedback_on_indices] = ip[feedback_on_indices] - \
            ip_prog[feedback_on_indices]
        # Finally, get 'epsoff' to determine if/when the E-coil power supplies have railed
        # Times at which power_supply_railed ~=0 (i.e. epsoff ~=0) mean that
        # PCS feedback control of Ip is not being applied.  Therefore the
        # 'ip_error' parameter is undefined for these times.
        try:
            epsoff = self.conn.get(f"ptdata('epsoff', {self._shot_id})").data()
            t_epsoff = self.conn.get(
                f"dim_of(ptdata('epsoff', {self._shot_id}))").data()/1.e3  # [ms] -> [s]
            t_epsoff += .001  # Avoid problem with simultaneity of epsoff being triggered exactly on the last time sample
            epsoff = interp1(t_epsoff, epsoff, self._times, 'linear')
            railed_indices = np.where(np.abs(epsoff) > .5)
            power_supply_railed = np.zeros(len(self._times))
            power_supply_railed[railed_indices] = 1
            ip_error[railed_indices] = np.nan
        except mdsExceptions.TreeFOPENR as e:
            print("Failed to get epsoff signal")
            power_supply_railed = np.full(len(self._times), np.nan)
        return pd.DataFrame({'ip': ip, 'ip_prog': ip_prog, 'ip_error': ip_error, 'dip_dt': dip_dt, 'dipprog_dt': dipprog_dt, 'power_supply_railed': power_supply_railed})

    def get_rt_ip_parameters(self):
        self.conn.openTree('d3d', self._shot_id)
        ip_rt = np.full(len(self._times), np.nan)
        ip_prog_rt = np.full(len(self._times), np.nan)
        ip_error_rt = np.full(len(self._times), np.nan)
        dip_dt_rt = np.full(len(self._times), np.nan)
        dipprog_dt_rt = np.full(len(self._times), np.nan)
        # Get measured plasma current parameters
        try:
            t_ip_rt = self.conn.get(
                f"dim_of(ptdata('ipsip', {self._shot_id}))").data()/1.e3  # [ms] -> [s]
            ip_rt = self.conn.get(
                f"ptdata('ipsip', {self._shot_id})").data()*1.e6  # [MA] -> [A]
            dip_dt_rt = np.gradient(ip_rt, t_ip_rt)
            ip_rt = interp1(t_ip_rt, ip_rt, self._times, 'linear')
            dip_dt_rt = interp1(t_ip_rt, dip_dt_rt, self._times, 'linear')
        except MdsException as e:
            print("Failed to get measured plasma current parameters")
        # Get programmed plasma current parameters
        try:
            t_ip_prog_rt = self.conn.get(
                f"dim_of(ptdata('ipsiptargt', {self._shot_id}))").data()/1.e3  # [ms] -> [s]
            ip_prog_rt = self.conn.get(
                f"ptdata('ipsiptargt', {self._shot_id})").data()*1.e6*.5  # [MA] -> [A]
            polarity = np.unique(self.conn.get(
                f"ptdata('iptdirect', {self._shot_id})").data())
            if len(polarity) > 1:
                print("Polarity of Ip target is not constant")
                polarity = polarity[0]
            ip_prog_rt = ip_prog_rt * polarity
            dipprog_dt_rt = np.gradient(ip_prog_rt, t_ip_prog_rt)
            ip_prog_rt = interp1(t_ip_prog_rt, ip_prog_rt,
                                 self._times, 'linear')
            dipprog_dt_rt = interp1(
                t_ip_prog_rt, dipprog_dt_rt, self._times, 'linear')
        except MdsException as e:
            print("Failed to get programmed plasma current parameters")
        try:
            t_ip_error_rt = self.conn.get(
                f"dim_of(ptdata('ipeecoil', {self._shot_id}))").data()/1.e3  # [ms] to [s]
            ip_error_rt = self.conn.get(
                f"ptdata('ipeecoil', {self._shot_id})").data()*1.e6*.5  # [MA] -> [A]
            ip_error_rt = interp1(
                t_ip_error_rt, ip_error_rt, self._times, 'linear')
        except MdsException as e:
            print("Failed to get ipeecoil signal")
        # Now get the signal pointname 'ipimode'.  This PCS signal denotes whether
        # or not PCS is actually feedback controlling the plasma current.  There
        # are times when feedback of Ip is purposely turned off, such as during
        # electron cyclotron current drive experiments.  Here is how to interpret
        # the value of 'ipimode':
        #  0: normal Ip feedback to E-coils supplies
        #  3: almost normal Ip feedback, except that abs(Ip) > 2.5 MA
        #  Anything else: not in normal Ip feedback mode.  In this case, the
        # 'ip_prog' signal is irrelevant, and therefore 'ip_error' is not defined.
        try:
            ipimode = self.conn.get(
                f"ptdata('ipimode', {self._shot_id})").data()
            t_ipimode = self.conn.get(
                f"dim_of(ptdata('ipimode', {self._shot_id}))").data()/1.e3  # [ms] -> [s]
            ipimode = interp1(t_ipimode, ipimode, self._times, 'linear')
        except MdsException as e:
            print("Failed to get ipimode signal")
            ipimode = np.full(len(self._times), np.nan)
        feedback_off_indices = np.where((ipimode != 0) & (ipimode == 3))
        ip_error_rt[feedback_off_indices] = np.nan
        # Finally, get 'epsoff' to determine if/when the E-coil power supplies have railed
        # Times at which power_supply_railed ~=0 (i.e. epsoff ~=0) mean that
        # PCS feedback control of Ip is not being applied.  Therefore the
        # 'ip_error' parameter is undefined for these times.
        try:
            epsoff = self.conn.get(f"ptdata('epsoff', {self._shot_id})").data()
            t_epsoff = self.conn.get(
                f"dim_of(ptdata('epsoff', {self._shot_id}))").data()/1.e3  # [ms] -> [s]
            t_epsoff += .001  # Avoid problem with simultaneity of epsoff being triggered exactly on the last time sample
            epsoff = interp1(t_epsoff, epsoff, self._times, 'linear')
            railed_indices = np.where(np.abs(epsoff) > .5)
            power_supply_railed = np.zeros(len(self._times))
            power_supply_railed[railed_indices] = 1
            ip_error_rt[railed_indices] = np.nan
        except MdsException as e:
            print("Failed to get epsoff signal")
            power_supply_railed = np.full(len(self._times), np.nan)
        return pd.DataFrame({'ip_rt': ip_rt, 'ip_prog_rt': ip_prog_rt, 'ip_error_rt': ip_error_rt,
                             'dip_dt_rt': dip_dt_rt, 'dipprog_dt_rt': dipprog_dt_rt, 'power_supply_railed': power_supply_railed})

    def get_z_parameters(self):
        """
        On DIII-D the plasma control system uses isoflux
        control to control the plasma shape and position.  It does
        NOT use zcur control.  Therefore, the PCS does not have a
        programmed vertical position.  This this routine will now
        always return an arrays of NaN for z_prog, z_error, and
        z_error_norm.
        """
        z_cur = np.full(len(self._times), np.nan)
        z_cur_norm = np.full(len(self._times), np.nan)
        z_prog = np.full(len(self._times), np.nan)
        z_error = np.full(len(self._times), np.nan)
        z_error_norm = np.full(len(self._times), np.nan)
        self.conn.openTree('d3d', self._shot_id)
        try:
            t_z_cur = self.conn.get(
                f"dim_of(ptdata('vpszp', {self._shot_id}))").data()/1.e3  # [ms] -> [s]
            z_cur = self.conn.get(
                f"ptdata('vpszp', {self._shot_id})").data()/1.e2  # [cm] -> [m]
            z_cur = interp1(t_z_cur, z_cur, self._times, 'linear')
            self.conn.openTree(self.efit_tree_name, self._shot_id)
            try:
                t_a = self.conn.get(
                    r"\efit_a_eqdsk:atime").data()/1.e3  # [ms] -> [s]
                a_minor = self.conn.get(r"\efit_a_eqdsk:aminor").data()  # [m]
                chisq = self.conn.get(r"\efit_a_eqdsk:chisq").data()
                invalid_indices = np.where(chisq > 50)
                a_minor[invalid_indices] = np.nan
                a_minor = interp1(t_a, a_minor, self._times, 'linear')
                z_cur_norm = z_cur/a_minor
            except MdsException as e:
                print("Failed to get efit parameters")
                z_cur_norm = z_cur / self.nominal_flattop_radius
        except MdsException as e:
            print("Failed to get vpszp signal")
        return pd.DataFrame({'z_cur': z_cur, 'z_cur_norm': z_cur_norm, 'z_prog': z_prog, 'z_error': z_error, 'z_error_norm': z_error_norm})

    #TODO: Finish
    def get_n1_bradial(self):
        # The following shots are missing bradial calculations in MDSplus and must be loaded from a separate datafile
        if self._shot_id >= 176030 and self._shot_id <= 176912:
            # TODO: Confirm permanent location with Cristina
            filename = '/fusion/projects/disruption_warning/matlab_programs/recalc.nc'
            ncid = nc.Dataset(filename, 'r')
            brad = ncid.variables['dusbradial_calculated'][:]
            t_n1 = ncid.variables['times'][:]*1.e-3  # [ms] -> [s]
            shots = ncid.variables['shots'][:]
            shot_indices = np.where(shots == self._shot_id)
            if len(shot_indices) == 1:
                dusbradial = brad[shot_indices, :]*1.e-4  # [T]
            else:
                print(
                    f"Shot {self._shot_id} not found in {filename}.  Returning NaN.")
                dusbradial = np.full(len(self._times), np.nan)
            ncid.close()
        # Check ONFR than DUD(legacy)
        else:
            try:
                n_equal_1_mode, _ = self.get_signal(
                    f"ptdata('onsbradial',{self._shot_id})")*1.e-4  # [T]
            except MdsException as e:
                try:
                    n_equal_1_mode, _ = self.get_signal(
                        f"ptdata('dusbradial',{self._shot_id})")*1.e-4  # [T]
                except MdsException as e:
                    print("Failed to get n1 bradial signal")
                    n_equal_1_mode = np.full(len(self._times), np.nan)
                    n_equal_1_normalized = np.full(len(self._times), np.nan)
                    return pd.DataFrame({'n_equal_1_normalized': n_equal_1_normalized, 'n_equal_1_mode': n_equal_1_mode})
        # Get toroidal field Btor
        b_tor, _ = self.get_signal(
            "ptdata('bt',{self._shot_id})")  # [T]
        n_equal_1_normalized = n_equal_1_mode/b_tor
        return pd.DataFrame({'n_equal_1_normalized': n_equal_1_normalized, 'n_equal_1_mode': n_equal_1_mode})

    # TODO: Finish. Remember to concatenate core and tangential laser data(r and z) in _get_p_rad
    def get_peaking_factors(self):
        ts_data_type = 'blessed'  # either 'blessed', 'unblessed', or 'ptdata'
        # metric to use for core/edge binning (either 'psin' or 'rhovn')
        ts_radius = 'rhovn'
        # ts_radius value defining boundary of 'core' region (between 0 and 1)
        ts_core_margin = 0.3
        # All data outside this range excluded. For example, psin=0 at magnetic axis and 1 at separatrix.
        ts_radial_range = (0, 1)
        # set to true to interpolate ts_channel data onto equispaced radial grid
        ts_equispaced = False
        # fan to use for P_rad peaking factors (either 'lower', 'upper', or 'custom')
        bolometer_fan = 'custom'
        # array of bolometer fan channel numbers covering divertor (upper fan: 1->24, lower fan: 25:48)
        div_channels = np.arange(3, 8)+24
        # time window for filtering raw bolometer signal in [ms]
        smoothing_window = 40
        p_rad_core_def = 0.06  # percentage of DIII-D veritcal extent defining the core margin
        # 'brightness'; % either 'brightness' or 'power' ('z')
        p_rad_metric = 'brightness'
        te_pf = np.full(len(self._times), np.nan)
        ne_pf = np.full(len(self._times), np.nan)
        rad_cva = np.full(len(self._times), np.nan)
        rad_xdiv = np.full(len(self._times), np.nan)
        try:
            ts = self._get_ne_te()
            efit_dict = self._get_efit_dict
            ts['psin'], ts['rho_vn'] = efit_rz_interp(ts, efit_dict)
        except Exception as e:
            print(e)
            ts = 0
        try:
            p_rad = self._get_p_rad()
        except Exception as e:
            print(e)
            p_rad = 0
        if p_rad == 0 and ts == 0:
            print(
                f"Both TS and bolometer data missing for shot #{self._shot_id}")
        if ts != 0:
            # Drop data outside of valid range
            invalid_indices = np.where((ts[ts_radius] < ts_radial_range[0]) | (
                ts[ts_radius] > ts_radial_range[1]))
        return pd.DataFrame({'te_pf': te_pf, 'ne_pf': ne_pf, 'rad_cva': rad_cva, 'rad_xdiv': rad_xdiv})

    def get_core_edge_vals(self):
        ##################################################
        # Settings
        ts_data_type = 'blessed'  # either 'blessed', 'unblessed', or 'ptdata'
        # metric to use for core/edge binning (either 'psin' or 'rhovn')
        ts_radius = 'rhovn'
        # ts_radius value defining boundary of 'core' region (between 0 and 1)
        ts_core_margin = 0.3
        # ts_radius value defining inner and outer side of 'edge' region (between ts_core_margin and 1)
        ts_edge_inner = 0.85
        ts_edge_outer = 0.95
        # All data outside this range excluded. For example, psin=0 at magnetic axis and 1 at separatrix.
        ts_radial_range = (0, 1)
        # set to true to interpolate ts_channel data onto equispaced radial grid
        ts_equispaced = True
        ###################################################

        # Initialize arrays
        te_core = np.full(len(self._times), np.nan)
        ne_core = np.full(len(self._times), np.nan)
        # Averaged over edge region
        te_edge = np.full(len(self._times), np.nan)
        ne_edge = np.full(len(self._times), np.nan)
        # Averaged over 85th to 88th surface
        te_edge_80to85 = np.full(len(self._times), np.nan)
        ne_edge_80to85 = np.full(len(self._times), np.nan)
        te_edge_85to90 = np.full(len(self._times), np.nan)
        ne_edge_85to90 = np.full(len(self._times), np.nan)
        te_edge_90to95 = np.full(len(self._times), np.nan)
        ne_edge_90to95 = np.full(len(self._times), np.nan)
        te_edge_95to100 = np.full(len(self._times), np.nan)
        ne_edge_95to100 = np.full(len(self._times), np.nan)
        # Separatrix
        te_sep = np.full(len(self._times), np.nan)
        ne_sep = np.full(len(self._times), np.nan)

        # Try to get data via _get_ne_te()
        try:
            ts = self._get_ne_te()
            efit_dict = self._get_efit_dict
            ts['psin'], ts['rho_vn'] = efit_rz_interp(ts, efit_dict)
        except Exception as e:
            print(e)
            ts = 0
        if ts == 0:
            print(
                f"Both TS data missing for shot #{self._shot_id}")
        if ts != 0:
            # Drop data outside of valid range #ADM: this looks unfinished
            invalid_indices = np.where((ts[ts_radius] < ts_radial_range[0]) | (
                ts[ts_radius] > ts_radial_range[1]))

        # TODO: 1) Interpolate in core and edge regions, 2) compute average in these regions and store in respective array. Note that we may need to expand the available indices beyond 1

        return pd.DataFrame({'te_core': te_core, 'ne_core': ne_core, 'te_core': te_edge, 'ne_edge': ne_edge, 'te_edge_80to85': te_edge_80to85, 'ne_edge_80to85': ne_edge_80to85,
                             'te_edge_85to90': te_edge_85to90, 'ne_edge_85to90': ne_edge_85to90, 'te_edge_90to95': te_edge_90to95, 'ne_edge_90to95': ne_edge_90to95, 'te_edge_95to100': te_edge_95to100, 'ne_edge_95to100': ne_edge_95to100, 'te_sep': te_sep, 'ne_sep': ne_sep})

    def get_zeff_parameters(self):
        self.conn.openTree('d3d', self._shot_id)
        # Get Zeff
        try:
            zeff = self.conn.get(
                r"\d3d::top.spectroscopy.vb.zeff:zeff").data()
            # t_nbi = self.conn.get(
            # r"dim_of(\d3d::top.nb:pinj)").data()/1.e3  # [ms]->[s]
            t_zeff = self.conn.get(
                r"dim_of(\d3d::top.spectroscopy.vb.zeff:zeff)").data()/1.e3  # [ms] -> [s]
            if len(t_zeff) > 2:
                zeff = interp1(t_zeff, zeff, self._times,
                               'linear', bounds_error=False, fill_value=0.)
            else:
                zeff = np.zeros(len(self._times))
                print("No zeff data found in this shot.")
        except MdsException as e:
            zeff = np.zeros(len(self._times))
            print("Failed to open Zeff node")
        return pd.DataFrame({'z_eff': zeff})

    def get_kappa_area(self):
        self.conn.openTree(self.efit_tree_name, self._shot_id)
        a_minor = self.conn.get('\efit_a_eqdsk:aminor').data()
        area = self.conn.get('\efit_a_eqdsk:area').data()
        chisq = self.conn.get('\efit_a_eqdsk:chisq').data()
        t = self.conn.get('\efit_a_eqdsk:atime')
        kappa_area = area / (np.pi * a_minor**2)
        invalid_indices = np.where(chisq > 50)
        kappa_area[invalid_indices] = np.nan
        kappa_area = interp1(t, kappa_area, self._times)
        return pd.DataFrame({'kappa_area': kappa_area})

    def get_shape_parameters(self):
        self.conn.openTree(self.efit_tree_name, self._shot_id)
        efit_time = self.conn.get(
            '\efit_a_eqdsk:atime').data()/1.e3  # [ms] -> [s]
        sqfod = self.conn.get('\efit_a_eqdsk:sqfod').data()
        sqfou = self.conn.get('\efit_a_eqdsk:sqfou').data()
        tritop = self.conn.get('\efit_a_eqdsk:tritop').data()  # meters
        tribot = self.conn.get('\efit_a_eqdsk:tribot').data()  # meters
        # plasma minor radius [m]
        aminor = self.conn.get('\efit_a_eqdsk:aminor').data()
        chisq = self.conn.get('\efit_a_eqdsk:chisq').data()
        # Compute triangularity and squareness:
        delta = (tritop+tribot)/2.0
        squareness = (sqfod+sqfou)/2.0

        # Remove invalid indices
        invalid_indices = np.where(chisq > 50)
        delta[invalid_indices] = np.nan
        squareness[invalid_indices] = np.nan
        aminor[invalid_indices] = np.nan

        # Interpolate to desired times
        delta = interp1(efit_time, delta, self._times, 'linear',
                        bounds_error=False, fill_value=np.nan)
        squareness = interp1(efit_time, squareness, self._times,
                             'linear', bounds_error=False, fill_value=np.nan)
        aminor = interp1(efit_time, aminor, self._times,
                         'linear', bounds_error=False, fill_value=np.nan)
        return pd.DataFrame({'delta': delta, 'squareness': squareness, 'a_minor': aminor})

    def _get_ne_te(self, data_source="blessed", ts_systems=['core', 'tangential']):
        if data_source == 'blessed':  # 'blessed' by Thomson group
            mds_path = r'\top.ts.blessed.'
        elif data_source == 'unblessed':
            mds_path = r'\top.ts.revisions.revision00.'
        elif data_source == 'ptdata':
            mds_path = r'\top.ts.blessed'  # Don't ask...I don't have the answer
            raise NotImplementedError(
                "ptdata case not fully implemented yet")  # TODO
        else:
            raise ValueError(f"Invalid data_source: {data_source}")
        # Account for pointname formatting change in 2017 (however using ptdata is unimplemented)
        suffix = {'core': 'cor', 'tangential': 'tan'}
        if self._shot_id < 172749:  # First shot on Sep 19, 2017
            suffix['tangential'] = 'hor'
        self.conn.openTree('electrons', self._shot_id)
        lasers = dict()
        for laser in ts_systems:
            lasers[laser] = dict()
            sub_tree = f"{mds_path}{laser}"
            try:
                lasers[laser]['time'] = self.conn.get(
                    f"dim_of({sub_tree}:temp,0)").data()/1.e3  # [ms] -> [s]
                # major radial position of measurement
                lasers[laser]['r'] = self.conn.get(f"{sub_tree}:r").data()
                # vertical position of measurement
                lasers[laser]['z'] = self.conn.get(f"{sub_tree}:z").data()
                # electron temperature
                lasers[laser]['te'] = self.conn.get(
                    f"{sub_tree}:temp").data()
                lasers[laser]['ne'] = self.conn.get(
                    f"{sub_tree}:dens").data()  # electron density
                # NOTE: These are absolute errors
                # NOTE: Matlab scripts currently populate both errors with temperature error
                lasers[laser]['te_error'] = self.conn.get(
                    f"{sub_tree}:temp_e").data()
                lasers[laser]['ne_error'] = self.conn.get(
                    f"{sub_tree}:density_e").data()
                # Place NaNs for broken channels
                lasers[laser]['te'][np.where(
                    lasers[laser]['te'] == 0)] = np.nan
                lasers[laser]['ne'][np.where(
                    lasers[laser]['ne'] == 0)] = np.nan
            except MdsException as e:
                lasers[laser] == None
                print(f"Failed to get {laser} data")
        # If both systems/lasers available, combine them and interpolate the data
        # from the tangential system onto the finer (core) timebase
        if 'tangential' in lasers and lasers['tangential'] is not None:
            if 'core' in lasers and lasers['core'] is not None:
                # Interpolate tangential data onto core timebase
                for key in lasers['tangential']:
                    if key != 'time':
                        lasers['tangential'][key] = interp1(
                            lasers['tangential']['time'], lasers['tangential'][key], lasers['core']['time'])
                lasers['tangential']['time'] = lasers['core']['time']
        return lasers

    def _get_prad(self, fan):
        if fan == 'upper':
            fan_chans = np.arange(0, 24)
        elif fan == 'lower':
            fan_chans = np.arange(24, 48)
        elif fan == 'custom':
            # 1st choice (heavily cover divertor and core)
            fan_chans = np.array(
                [3, 4, 5, 6, 7, 8, 9, 12, 14, 15, 16, 22]) + 24

        # Get bolometry data
        self.conn.openTree("bolom", self._shot_id)
        bol_prm, _ = self.get_signal(r"\bol_prm", interpolate=False)
        lower_channels = [f"bol_u{i+1:02d}_v" for i in range(24)]
        upper_channels = [f"bol_l{i+1:02d}_v" for i in range(24)]
        bol_channels = lower_channels + upper_channels
        bol_signals = []
        bol_times = []
        for i in range(48):
            bol_signal, bol_time = self.get_signal(
                fr"\top.raw:{bol_channels[i]}", interpolate=False)
            bol_signals.append(bol_signal)
            bol_times.append(bol_time)
        a_struct = get_bolo(self._shot_id, bol_channels,
                            bol_prm, bol_signals, bol_times)
        b_struct = power(a_struct)

        # "Sometimes the bolo data is garbage." Check the 'ier' flag and remove bad channels
        self.conn.openTree(self.efit_tree_name, self._shot_id)
        r_major_axis, efit_time = self.get_signal(
            r"\top.results.geqdsk:rmaxis", interpolate=False)
        data_dict = {'ch_avail': [], 'z': [], 'brightness': [],
                     'power': [], 'x': np.full((len(efit_time), len(fan_chans)), np.nan), 'xtime': efit_time, 't': a_struct.raw_time}
        for i in range(len(fan_chans)):
            chan = fan_chans[i]
            data_dict['power'].append(b_struct.chan[chan].chanpwr)
            if a_struct.channels[chan].ier == 0:
                data_dict['ch_avail'].append(chan)
            data_dict['x'][:, i] = a_struct.channels[chan].Z + \
                np.tan(a_struct.channels[chan].angle*np.pi/180.0) * \
                (r_major_axis - a_struct.channels[chan].R)
            b_struct.chan[chan].chanpwr[np.where(
                b_struct.chan[chan].chanpwr < 0)] = 0
            b_struct.chan[chan].brightness[np.where(
                b_struct.chan[chan].brightness < 0)] = 0
            data_dict['z'].append(b_struct.chan[i].chanpwr)
            data_dict['brightness'].append(b_struct.chan[i].brightness)
        return data_dict

    # TODO: Replace all instances of efit_dict with a dataclass
    def _get_efit_dict(self):
        self.conn.openTree(self.efit_tree_name, self._shot_id)
        efit_dict = dict()
        path = r"\top.results.geqdsk:"
        efit_dict['time'] = self.conn.get(
            f"dim_of({path}psirz,2)").data()/1.e3  # [ms] -> [s]
        efit_dict['z'] = self.conn.get(f"{path}z").data()
        efit_dict['r'] = self.conn.get(f"{path}r").data()
        efit_dict['rho_vn'] = self.conn.get(f"{path}rho_vn").data()
        efit_dict['psirz'] = self.conn.get(f"{path}psirz").data()
        return efit_dict


if __name__ == '__main__':
    shot = D3DShot(D3D_DISRUPTED_SHOT, 'EFIT05')
    print(shot.data.columns)
    print(shot.data.head())<|MERGE_RESOLUTION|>--- conflicted
+++ resolved
@@ -49,12 +49,8 @@
 
     def _populate_shot_data(self, already_populated=False):
         local_data = pd.concat([self.get_efit_parameters(), self.get_density_parameters(), self.get_rt_density_parameters(
-<<<<<<< HEAD
-        ), self.get_ip_parameters(), self.get_rt_ip_parameters(), self.get_power_parameters(), self.get_z_parameters(), self.get_zeff_parameters(), self.get_shape_parameters(), self.get_n1_bradial()], axis=1)
-=======
         ), self.get_ip_parameters(), self.get_rt_ip_parameters(), self.get_power_parameters(), self.get_z_parameters(), self.get_zeff_parameters(), self.get_shape_parameters()], axis=1)
-        local_data = local_data.loc[:,~local_data.columns.duplicated()]
->>>>>>> 96068d8f
+        local_data = local_data.loc[:, ~local_data.columns.duplicated()]
         if not already_populated:
             self.data = local_data
         else:
