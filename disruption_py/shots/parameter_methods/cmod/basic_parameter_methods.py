--- conflicted
+++ resolved
@@ -72,11 +72,7 @@
         used_trees=["_efit_tree"], tokamak=Tokamak.CMOD)
     def _get_EFIT_parameters(params : ShotDataRequestParams):
 
-<<<<<<< HEAD
         efit_time = params.mds_conn.get(r'\efit_aeqdsk:time', tree_name="_efit_tree").astype('float64') # [s]
-=======
-        efit_time = params.mds_conn.get(r'\efit_aeqdsk:time', tree_name="_efit_tree").astype('float64', copy=False) # [s]
->>>>>>> 0cf0a188
         efit_data = dict()
         
         #Get data from each of the columns in efit_cols one at a time
@@ -85,17 +81,10 @@
                 #If shot before 2000 and the param is in efit_cols_pre_2000
                 if params.shot_props.shot_id <= 1000000000 and param not in CModEfitRequests.efit_cols_pre_2000.keys():
                     efit_data[param] = params.mds_conn.get(
-<<<<<<< HEAD
                         CModEfitRequests.efit_cols_pre_2000[param], tree_name="_efit_tree").astype('float64')
                 else:
                     efit_data[param] = params.mds_conn.get(
                         CModEfitRequests.efit_cols[param], tree_name="_efit_tree").astype('float64')
-=======
-                        CModEfitRequests.efit_cols_pre_2000[param], tree_name="_efit_tree").astype('float64', copy=False)
-                else:
-                    efit_data[param] = params.mds_conn.get(
-                        CModEfitRequests.efit_cols[param], tree_name="_efit_tree").astype('float64', copy=False)
->>>>>>> 0cf0a188
             except:
                 params.logger.warning(f"[Shot {params.shot_props.shot_id}]: Unable to get {param} from EFIT tree")
                 params.logger.debug(f"[Shot {params.shot_props.shot_id}]: {traceback.format_exc()}")
@@ -108,11 +97,7 @@
                 
         #Get data for V_surf := deriv(\ANALYSIS::EFIT_SSIBRY)*2*pi
         try:
-<<<<<<< HEAD
             ssibry = params.mds_conn.get(r'\efit_geqdsk:ssibry', tree_name="_efit_tree").astype('float64')
-=======
-            ssibry = params.mds_conn.get(r'\efit_geqdsk:ssibry', tree_name="_efit_tree").astype('float64', copy=False)
->>>>>>> 0cf0a188
             efit_data['V_surf'] = np.gradient(ssibry, efit_time)*2*np.pi
         except:
             print("unable to get V_surf")
@@ -127,11 +112,7 @@
             
             #Get data for v_loop --> deriv(\ANALYSIS::EFIT_SSIMAG)*$2pi (not totally sure on this one)
             try: #TODO: confirm this
-<<<<<<< HEAD
                 ssimag = params.mds_conn.get(r'\efit_geqdsk:ssimag', tree_name="_efit_tree").astype('float64')
-=======
-                ssimag = params.mds_conn.get(r'\efit_geqdsk:ssimag', tree_name="_efit_tree").astype('float64', copy=False)
->>>>>>> 0cf0a188
                 efit_data['v_loop_efit'] = np.gradient(ssimag, efit_time)*2*np.pi
             except:
                 print("unable to get v_loop_efit")
@@ -139,11 +120,7 @@
                 pass 
 
             #Compute beta_n
-<<<<<<< HEAD
             beta_t = params.mds_conn.get(r'\efit_aeqdsk:betat', tree_name="_efit_tree").astype('float64')
-=======
-            beta_t = params.mds_conn.get(r'\efit_aeqdsk:betat', tree_name="_efit_tree").astype('float64', copy=False)
->>>>>>> 0cf0a188
             efit_data['beta_n'] = np.reciprocal( np.reciprocal(beta_t) +  np.reciprocal(efit_data['beta_p']) )
 
         if not np.array_equal(params.shot_props.times, efit_time):
@@ -188,7 +165,6 @@
         #     node_path = node_path.strip()
         #     if node_path.split(".")[-1].startswith("SEG_") and is_on == 0: # 0 represents node being on, 1 represents node being off
         #         active_segments.append((node_path, params.mds_conn.get(node_path+":start_time", tree_name="pcs")))
-<<<<<<< HEAD
         # (slw) TODO: This needs to be rewritten for MongoDB
 
         # active_segments = []
@@ -196,8 +172,6 @@
         #     data = params.mds_conn.get(f"\\pcs::top.seg_0{i}:start_time", tree_name='pcs')
         #     if data is not None:
         #         active_segments.append((f"seg_0{i}", data))
-=======
->>>>>>> 0cf0a188
 
         return active_segments
 
@@ -585,15 +559,9 @@
     @staticmethod
     @parameter_cached_method(columns=["kappa_area"], used_trees=["_efit_tree"], tokamak=Tokamak.CMOD)
     def _get_kappa_area(params : ShotDataRequestParams):
-<<<<<<< HEAD
         aminor = params.mds_conn.get(r'\efit_aeqdsk:aminor', tree_name="_efit_tree").astype('float64')
         area = params.mds_conn.get(r'\efit_aeqdsk:area', tree_name="_efit_tree").astype('float64')
         times = params.mds_conn.get(r'\efit_aeqdsk:time', tree_name="_efit_tree").astype('float64')
-=======
-        aminor = params.mds_conn.get(r'\efit_aeqdsk:aminor', tree_name="_efit_tree").astype('float64', copy=False)
-        area = params.mds_conn.get(r'\efit_aeqdsk:area', tree_name="_efit_tree").astype('float64', copy=False)
-        times = params.mds_conn.get(r'\efit_aeqdsk:time', tree_name="_efit_tree").astype('float64', copy=False)
->>>>>>> 0cf0a188
 
         aminor[aminor <= 0] = 0.001  # make sure aminor is not 0 or less than 0
         # make sure area is not 0 or less than 0
@@ -889,11 +857,7 @@
             tets_edge = params.mds_conn.get(r'\ts_te')*11600
             TS_te = np.concatenate((TS_te, tets_edge))
             TS_z = params.mds_conn.get(f"{node_ext}:z_sorted", tree_name='electrons')
-<<<<<<< HEAD
             zts_edge = params.mds_conn.get(r"\fiber_z", tree_name='electrons')
-=======
-            zts_edge = params.mds_conn.get(f"\fiber_z", tree_name='electrons')
->>>>>>> 0cf0a188
             TS_z = np.concatenate((TS_z, zts_edge))
             if len(zts_edge) != tets_edge.shape[1]:
                 return pd.DataFrame({"ne_peaking": ne_PF, "Te_peaking": Te_PF, "pressure_peaking": pressure_PF})
@@ -1422,12 +1386,7 @@
         ip = params.mds_conn.get(r'\ip', "cmod")
         if np.mean(ip) > 0:
             flag = 0
-        efit_times = params.mds_conn.get(r'\efit_aeqdsk:time', tree_name="_efit_tree").astype(
-<<<<<<< HEAD
-            'float64')
-=======
-            'float64', copy=False)
->>>>>>> 0cf0a188
+        efit_times = params.mds_conn.get(r'\efit_aeqdsk:time', tree_name="_efit_tree").astype('float64')
         t1 = np.amin(efit_times)
         t2 = np.amax(efit_times)
         psia, psia_t = params.mds_conn.get_record_data(r'\efit_aeqdsk:SIBDRY', tree_name="_efit_tree")
