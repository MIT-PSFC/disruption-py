import logging
import random
import os 

import numpy as np
import pandas as pd 
from sklearn.model_selection import train_test_split
from sklearn.impute import SimpleImputer

from disruption_py.database import create_d3d_handler, create_cmod_handler, create_east_handler
from disruption_py.shots import D3DShot, CModShot
from disruption_py.utils import generate_id, exp_filter

DEFAULT_COLS = [
    #    'ip_error_frac', Use just need to fix bugs
    'Greenwald_fraction',
    'n_equal_1_normalized',
    'q95',
    'li',
    'radiated_fraction',
    'kappa',
    # 'dipprog_dt',
    # 'intentional_disruption',
    # 'power_supply_railed',
    # 'other_hardware_failure',
    'shot',
    'time_until_disrupt',
    'time']
PAPER_COLS = [
    'aminor',
    'n_e',
    'ip',
    'delta',
    'li',
    'Wmhd',
    'kappa',
    'squareness'
]
DERIVED_PAPER_COLS = [
    'ip-exp-10-none',
    'ip-exp-50-none',
]
REQUIRED_COLS = ['time', 'time_until_disrupt', 'shot']
TOKAMAKS = {'d3d': create_d3d_handler,
            'cmod': create_cmod_handler, 'east': create_east_handler}
SHOT_CLASSES = {'d3d': D3DShot,
                'cmod': CModShot, 'east': None}
DEFAULT_THRESHOLD = 0.35  # Time until disrupt threshold for binary classification
# A 'black window' threshold [s]; obscures input data from a window in time on disruptive shots during trianing/testing
BLACK_WINDOW_THRESHOLD = 5.e-3
DEFAULT_RATIO = .2  # Ratio of test data to total data and validation data to train data

LOGGER = logging.getLogger('disruption_py')
def create_label(time_until_disrupt, threshold=DEFAULT_THRESHOLD, label_type='binary', multiple_thresholds=None):
    if label_type == 'binary':
        print(time_until_disrupt)
        dis = np.where((time_until_disrupt > threshold) |
                       np.isnan(time_until_disrupt))[0]
        # ndis = np.where(np.isnan(time_until_disrupt))[0]
        target = np.ones(np.size(time_until_disrupt), dtype=int)
        target[dis] = 0
    else:
        raise NotImplementedError('Only binary labels are implemented')
    return target

# TODO: Add support for CMOD
def get_dataset_df(data_source=2, cols=DEFAULT_COLS, efit_tree=None, shot_ids=None, threshold=DEFAULT_THRESHOLD, tokamak='d3d', required_cols=REQUIRED_COLS, label='binary', **kwargs):
    if tokamak not in ['d3d', 'cmod']:
        raise NotImplementedError(
            "Currently only support DIII-D and Alcator C-MOD data retrieval")
    else:
        tokamak_handler = TOKAMAKS[tokamak]()
    timebase_signal = kwargs.get('timebase_signal', None)
    populate_methods = kwargs.get('populate_methods', None)
    populate_tags = kwargs.get('populate_tags', None)
    label = kwargs.get('label', 'none')
    if shot_ids is None:
        random_state = kwargs.get('random_state', 8808)
        shot_ids = tokamak_handler.get_disruption_table_shotlist()['shot']
        random.Random(random_state).shuffle(shot_ids)
        shot_ids = shot_ids[:1200]
    if data_source == 0:
        shots = [tokamak_handler.get_shot(shot_id, efit_tree) for shot_id in shot_ids]
        dataset_df = pd.concat([shot.data for shot in shots])
    elif data_source == 1:
        raise NotImplementedError
    elif data_source == 2:
        dataset_df = tokamak_handler.get_shot_data(shot_ids, cols)
        shots = list(dataset_df['shot'].unique())
    elif data_source == 3:
        shots = []
        timebase_signal = kwargs.get('timebase_signal', None)
        for idx,shot_id in enumerate(shot_ids):
            percent_complete = idx/len(shot_ids)*100
            try:
                if tokamak == 'd3d':
                    if efit_tree is None:
                        shot = D3DShot(shot_id, tokamak_handler.get_efit_tree(
                            shot_id), disruption_time=tokamak_handler.get_disruption_time(shot_id), timebase_signal=timebase_signal, populate_methods=populate_methods, populate_tags=populate_tags)
                    else:
                        shot = D3DShot(shot_id, efit_tree, disruption_time=tokamak_handler.get_disruption_time(shot_id),
                                             timebase_signal=timebase_signal, populate_methods=populate_methods, populate_tags=populate_tags)
                    shots.append(shot.data)
                    del shot 
                elif tokamak == 'cmod':
                    #shots.append(CModShot("cmod",shot_id=shot_id))
                    shot = CModShot(shot_id=shot_id, disruption_time=tokamak_handler.get_disruption_time(shot_id), timebase_signal=timebase_signal, populate_methods=populate_methods, populate_tags=populate_tags)
                    shots.append(shot.data)
                    del shot
                LOGGER.info(f"[Shot {shot_id}]:Generated shot object, {idx} of {len(shot_ids)} ({percent_complete:.1f}% percent complete)' ")
            except Exception as e:
                LOGGER.info(f"[Shot {shot_id}]:Failed to generate shot object, {idx} of {len(shot_ids)} ({percent_complete:.1f}% percent complete)'")
                # exc_type, exc_obj, exc_tb = sys.exc_info()
                # fname = os.path.split(exc_tb.tb_frame.f_code.co_filename)[1]
                LOGGER.debug(f"[Shot {shot_id}]:{e}")
<<<<<<< HEAD
        dataset_df = pd.concat([shot.data for shot in shots])
    else:
        raise ValueError(
            'Datasource must be one of 4 options: 0,1,2,3. See generate_datsets.py -h for more details.')
    try:
        LOGGER.info(f"Successfully processed {len(shots)}/{len(shot_ids)} shots")
    except:
        # TODO: implement regression tests so you catch when adding new features breaks workflows
        # variable 'shots' not defined when using SQL data source
        pass
    dataset_df = dataset_df.fillna(value=np.nan)
    cols = list(dataset_df.columns)
    # FIXME: Why do we need to check for required columns?
    #if not set(required_cols).issubset(set(cols)):
    #    raise ValueError('Required columns not in dataset')
=======
        dataset_df = pd.concat(shots)
    else:
        raise ValueError(
            'Datasource must be one of 4 options: 0,1,2,3. See generate_datsets.py -h for more details.')
    LOGGER.info(f"Successfully processed {len(shots)}/{len(shot_ids)} shots")

    dataset_df = dataset_df.fillna(value=np.nan)
    cols = list(dataset_df.columns)
    # Without the following columns, the dataset can't be labeled 
    if not set(required_cols).issubset(set(cols)):
       raise ValueError('Required columns not in dataset')
>>>>>>> aaee5a7b
    if label != 'none':
        dataset_df['label'] = create_label(
            dataset_df['time_until_disrupt'].values, threshold, label, False)
    else:
        dataset_df['label'] = np.nan
    try:
        dataset_df = dataset_df[cols]
    except KeyError as e:
        # TODO: MAke logger statement
        print(f"KeyError: {e}. Returning entire dataset")
        print(f"Columns: {cols}")
    return dataset_df


def add_derived_features(df, cols):
    for col in cols:
        feature, func, *args = col.split('-')
        if func == 'exp':
            w = float(args[0])/100.
            df = df.sort_values(['shot', 'time']) 
            df[col] = df.groupby('shot')[feature].transform(lambda x: exp_filter(x.reset_index(drop=True), w, *args[1:]))
        else:
            print(f"{func} is not supported")
    return df


def filter_dataset_df(df, **kwargs):
    exclude_non_disrupted = kwargs.get('exclude_non_disruptive', False)
    exclude_black_window = kwargs.get('exclude_black_window', 0)
    impute = kwargs.get('impute', True)
    write_to_csv = kwargs.get('write_to_csv', False)
    csv_path = kwargs.get('csv_path', r'./output/filtered_dataset.csv')
    if exclude_non_disrupted:
        keep_disrupt = np.where(~np.isnan(df['time_until_disrupt'].values))[0]
        df = df.iloc[keep_disrupt]
    if exclude_black_window != 0:
        df = df[(df['time_until_disrupt'] > exclude_black_window)
                | np.isnan(df['time_until_disrupt'])]
    features = list(df.columns)
    if impute:
        df = impute_shot_df_NaNs(df)
        df = df.dropna(
            subset=[feat for feat in features if feat != 'time_until_disrupt'])
    else:
        df = df.dropna(
            subset=[feat for feat in features if feat != 'time_until_disrupt'])
    if write_to_csv:
        df.to_csv(csv_path)
    print(df.head())
    return df


def create_dataset(df, split_by_shot=True, **kwargs):
    features = list(df.columns)
    features.remove('label')
    X, y = df[features], df['label']
    ratio = kwargs.get('ratio', DEFAULT_RATIO)
    random_state = kwargs.get('random_state', 42)
    if split_by_shot:
        shots = pd.unique(df['shot'])
        random.Random(random_state).shuffle(shots)
        n_test = int(np.ceil(len(shots)*ratio))
        test_shots = shots[:n_test]
        train_shots = shots[n_test:]
        X_train, X_test = X[df['shot'].isin(train_shots)], X[df['shot'].isin(
            test_shots)]
        y_train, y_test = y[df['shot'].isin(train_shots)], y[df['shot'].isin(
            test_shots)]
    else:
        X_train, X_test, y_train, y_test = train_test_split(
            X, y, test_size=ratio, random_state=random_state)
    return X_train, X_test, y_train, y_test


def parse_feature_cols(feature_str):
    if feature_str is None:
        return PAPER_COLS, []
    elif os.path.isfile(feature_str):
        all_cols = pd.read_csv(
            feature_str, header=None).iloc[:, 0].values
    else:
        all_cols = [feature.strip()
                    for feature in feature_str.split(",")]
    feature_cols = []
    derived_feature_cols = []
    for col in all_cols:
        if '-' in col:
            derived_feature_cols.append(col)
        else:
            feature_cols.append(col)
    return feature_cols, derived_feature_cols

# TODO: Clean up this function
# TODO: Fix issue with None
def impute_shot_df_NaNs(df, strategy='median', missing_values=np.nan, cutoff=.5):
    """
    This routine imputes missing values for all columns in a given df.
    Values are imputed on the basis of different shot numbers.
    It returns a dataframe where all columns that have missing values
    now have them imputed according to the selected strategy. In addition,
    for every imputed column, a new flag_ column is added: if an original
    NaN was in that row, a 1 is there otherwise 0.
    df:                pandas dataframe;
    strategy:          kwarg, default is 'median'. Other possible ones are 'mean' or 'nearest';
    missing_values:    kwarg, default is 'NaN';
    return df
    """

    impute = SimpleImputer(missing_values=missing_values,
                           strategy=strategy, verbose=0)
    variables = []
    ordered_names = list(df.columns)
    cols = [col for col in ordered_names if col not in [
        'time_until_disrupt', 'label']]
    for col in cols:
        if df[col].isnull().values.any():
            variables.append(col)

    shots = np.unique(df['shot'].values)

    for var in variables:
        imputed_var = []
        flag_imputed_nans = []

        for shot in shots:
            index = np.where(df['shot'].values == shot)[0]
            original_var = np.array(df[var].values[index], dtype=np.float64)
            tmp_flag = np.zeros(np.size(original_var))
            nan_original_var = np.where(np.isnan(original_var))[0]
            # if the whole column is NaN or more than 50% are NaNs
            # then the whole shot should be discarded
            if (np.size(nan_original_var) == np.size(index)) or (np.size(nan_original_var) >= cutoff * np.size(index)):
                tmp_var = original_var * np.nan
                tmp_flag = original_var * np.nan
            else:
                tmp_var = impute.fit_transform(original_var.reshape(-1, 1))
                tmp_flag[nan_original_var] = 1

            imputed_var.extend(np.hstack(tmp_var))
            flag_imputed_nans.extend(tmp_flag)

        df.loc[:, var] = imputed_var
    return df<|MERGE_RESOLUTION|>--- conflicted
+++ resolved
@@ -72,7 +72,7 @@
         tokamak_handler = TOKAMAKS[tokamak]()
     timebase_signal = kwargs.get('timebase_signal', None)
     populate_methods = kwargs.get('populate_methods', None)
-    populate_tags = kwargs.get('populate_tags', None)
+    populate_tags = kwargs.get('populate_tags', ['all'])
     label = kwargs.get('label', 'none')
     if shot_ids is None:
         random_state = kwargs.get('random_state', 8808)
@@ -113,23 +113,6 @@
                 # exc_type, exc_obj, exc_tb = sys.exc_info()
                 # fname = os.path.split(exc_tb.tb_frame.f_code.co_filename)[1]
                 LOGGER.debug(f"[Shot {shot_id}]:{e}")
-<<<<<<< HEAD
-        dataset_df = pd.concat([shot.data for shot in shots])
-    else:
-        raise ValueError(
-            'Datasource must be one of 4 options: 0,1,2,3. See generate_datsets.py -h for more details.')
-    try:
-        LOGGER.info(f"Successfully processed {len(shots)}/{len(shot_ids)} shots")
-    except:
-        # TODO: implement regression tests so you catch when adding new features breaks workflows
-        # variable 'shots' not defined when using SQL data source
-        pass
-    dataset_df = dataset_df.fillna(value=np.nan)
-    cols = list(dataset_df.columns)
-    # FIXME: Why do we need to check for required columns?
-    #if not set(required_cols).issubset(set(cols)):
-    #    raise ValueError('Required columns not in dataset')
-=======
         dataset_df = pd.concat(shots)
     else:
         raise ValueError(
@@ -138,10 +121,10 @@
 
     dataset_df = dataset_df.fillna(value=np.nan)
     cols = list(dataset_df.columns)
-    # Without the following columns, the dataset can't be labeled 
-    if not set(required_cols).issubset(set(cols)):
-       raise ValueError('Required columns not in dataset')
->>>>>>> aaee5a7b
+    # # Without the following columns, the dataset can't be labeled 
+    # if not set(required_cols).issubset(set(cols)):
+    #    print(f"Required columns: {required_cols}")
+    #    raise ValueError('Required columns not in dataset')
     if label != 'none':
         dataset_df['label'] = create_label(
             dataset_df['time_until_disrupt'].values, threshold, label, False)
