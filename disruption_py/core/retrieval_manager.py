--- conflicted
+++ resolved
@@ -61,11 +61,7 @@
 
     def get_shot_data(
         self, shot_id, retrieval_settings: RetrievalSettings
-<<<<<<< HEAD
-    ) -> xr.Dataset:
-=======
-    ) -> pd.DataFrame | None:
->>>>>>> ec315133
+    ) -> xr.Dataset | None:
         """
         Get data for a single shot. May be run across different processes.
 
@@ -78,13 +74,8 @@
 
         Returns
         -------
-<<<<<<< HEAD
-        xr.Dataset
+        xr.Dataset, or None
             The retrieved shot data as an xarray Dataset, or None if an error occurred.
-=======
-        pd.DataFrame, or None
-            The retrieved shot data as a DataFrame, or None if an error occurred.
->>>>>>> ec315133
         """
         physics_method_params = self.shot_setup(
             shot_id=int(shot_id),
@@ -147,15 +138,10 @@
                 **kwargs,
             )
             return physics_method_params
-<<<<<<< HEAD
-        except Exception as e:
+        except mdsExceptions.MdsException as e:
             logger.critical(
                 shot_log_msg("Failed to set up shot! {e}"), shot=shot_id, e=e
             )
-=======
-        except mdsExceptions.MdsException as e:
-            logger.critical(shot_log_msg(shot_id, f"Failed to set up shot! {e}"))
->>>>>>> ec315133
             logger.opt(exception=True).debug(e)
             mds_conn.cleanup()
             return None
