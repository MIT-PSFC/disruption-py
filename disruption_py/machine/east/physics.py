--- conflicted
+++ resolved
@@ -770,12 +770,8 @@
         )  # [A]
         sign_ip = np.sign(sum(ip))
         dipdt = np.gradient(ip, ip_time)
-<<<<<<< HEAD
         # TODO: switch to causal boxcar smoothing
-        dipdt_smoothed = smooth(dipdt, 11)  # Use 11-point boxcar smoothing
-=======
         dipdt_smoothed = matlab_smooth(dipdt, 11)  # Use 11-point boxcar smoothing
->>>>>>> 39007738
 
         # Interpolate fetched signals to the requested timebase
         vloop = interp1(vloop_time, vloop, params.times, kind="linear", bounds_error=0)
@@ -1368,124 +1364,6 @@
                 * calib_factors["Del_r"][i]
                 # * calib_factors["Fac5"]
             )
-<<<<<<< HEAD
-=======
-            * 1e4
-        )
-        fac_2 = np.array(
-            [
-                [1, 1, 1, 1, 1, 1, 1, 1, 1, 1, 1, 1, 1, 1, 1, 1],
-                [1, 1, 1, 1, 1, 1, 1, 1, 1, 1, 1, 1, 1, 1, 1, 1],
-                [1, 1, 1, 1, 1, 1, 1, 1, 1, 1, 1, 1, 1, 1, 1, 1],
-                [1, 1, 1, 1, 1, 1, 1, 1, 1, 1, 1, 1, 1, 1, 1, 1],
-            ]
-        )  # factors of Amp.Gain
-        fac_3 = np.array([1, 1, 1, 1])  # cross calibration factors between arrays
-        fac_4 = 1 * 1e-3  # unit convert
-        # Fac5=2.5    # corrected factor by cross calibration with foil bolometer
-        maj_r = 1.85
-        del_r = (
-            np.array(
-                [
-                    3.6,
-                    3.6,
-                    3.5,
-                    3.4,
-                    3.4,
-                    3.3,
-                    3.3,
-                    3.2,
-                    3.2,
-                    3.1,
-                    3.1,
-                    3.0,
-                    3.0,
-                    2.9,
-                    2.9,
-                    2.8,
-                    2.9,
-                    2.8,
-                    2.8,
-                    2.8,
-                    2.8,
-                    2.8,
-                    2.8,
-                    2.7,
-                    2.7,
-                    2.7,
-                    2.7,
-                    2.7,
-                    2.6,
-                    2.6,
-                    2.6,
-                    2.6,
-                    2.6,
-                    2.6,
-                    2.6,
-                    2.6,
-                    2.7,
-                    2.7,
-                    2.7,
-                    2.7,
-                    2.7,
-                    2.8,
-                    2.8,
-                    2.8,
-                    2.8,
-                    2.8,
-                    2.8,
-                    2.9,
-                    2.8,
-                    2.9,
-                    2.9,
-                    3.0,
-                    3.0,
-                    3.1,
-                    3.1,
-                    3.2,
-                    3.2,
-                    3.3,
-                    3.3,
-                    3.4,
-                    3.4,
-                    3.5,
-                    3.6,
-                    3.6,
-                ]
-            )
-            * 0.01
-        )
-
-        # Get XUV data
-        (xuvtime,) = params.mds_conn.get_dims(r"\pxuv1", tree_name="east_1")
-        # There are 64 AXUV chords, arranged in 4 arrays of 16 channels each
-        xuv = np.full((len(xuvtime), 64), np.nan)
-
-        dt = xuvtime[1] - xuvtime[0]
-        smoothing_time = 1e-3
-        smoothing_window = int(max([round(smoothing_time / dt, 1)]))
-        for iarray in range(4):
-            for ichan in range(16):
-                ichord = 16 * iarray + ichan
-                # TODO: confirm the actual node of each chord
-                signal = params.mds_conn.get_data(
-                    r"\pxuv" + str(ichord + 1), tree_name="east_1"
-                )
-                signal = signal - np.mean(signal[:100])  # Subtract baseline
-                signal_smoothed = matlab_smooth(signal, smoothing_window)
-                xuv[:, ichord] = (
-                    signal_smoothed
-                    * fac_1[ichan]
-                    * fac_2[iarray][ichan]
-                    * fac_3[iarray]
-                    * fac_4
-                    * 2
-                    * np.pi
-                    * maj_r
-                    * del_r[ichan]
-                )  # from Duan Yanming's program
-
->>>>>>> 39007738
         # Correction for bad channels (from Duan Yanmin's program)
         # get_radiated_power does these 2 lines first and then apply geometric correction.
         xuv[:, 11] = 0.5 * (xuv[:, 10] + xuv[:, 12])
