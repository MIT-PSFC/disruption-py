#!/usr/bin/env python3

"""
Module for retrieving and calculating data for CMOD physics methods.
"""

import warnings

import numpy as np
import xarray as xr
from MDSplus import mdsExceptions

from disruption_py.core.physics_method.caching import cache_method
from disruption_py.core.physics_method.decorator import physics_method
from disruption_py.core.physics_method.errors import CalculationError
from disruption_py.core.physics_method.params import PhysicsMethodParams
from disruption_py.core.utils.math import (
    gaussian_fit,
    gaussian_fit_with_fixed_mean,
    interp1,
    smooth,
)
from disruption_py.machine.cmod.thomson import CmodThomsonDensityMeasure
from disruption_py.machine.tokamak import Tokamak


class CmodPhysicsMethods:
    """
    This class provides methods to retrieve and calculate physics-related data
    for CMOD.
    """

    @staticmethod
    @cache_method
    def _get_active_wire_segments(params: PhysicsMethodParams):
        """
        Retrieve active wire segments from the MDSplus tree.

        Parameters
        ----------
        params : PhysicsMethodParams
            The parameters containing the MDSplus connection and shot info.

        Returns
        -------
        list of tuple
            A list of tuples, where each tuple contains the node path of the
            active segment and its start time. The list is sorted by start time.
        """
        params.mds_conn.open_tree(tree_name="pcs")
        root_nid = params.mds_conn.get("GetDefaultNid()")
        children_nids = params.mds_conn.get(
            'getnci(getnci($, "CHILDREN_NIDS"), "NID_NUMBER")', arguments=root_nid
        )
        children_paths = params.mds_conn.get(
            'getnci($, "FULLPATH")', arguments=children_nids
        )

        # Collect active segments and their information
        active_segments = []
        for node_path in children_paths:
            node_path = node_path.strip()
            if node_path.split(".")[-1].startswith("SEG_"):
                is_on = params.mds_conn.get_data(
                    'getnci($, "STATE")', arguments=node_path + ":SEG_NUM"
                )
                # 0 represents node being on, 1 represents node being off
                if is_on != 0:
                    continue
                active_segments.append(
                    (
                        node_path,
                        params.mds_conn.get_data(
                            node_path + ":start_time", tree_name="pcs"
                        ),
                    )
                )

        active_segments.sort(key=lambda n: n[1])
        return active_segments

    @staticmethod
    @physics_method(columns=["time_until_disrupt"], tokamak=Tokamak.CMOD)
    def get_time_until_disrupt(params: PhysicsMethodParams):
        """
        Calculate the time until disruption.

        Currently, the disruption time is queried from the `DISRUPTIONS` table
        in the SQL database of each machine. These disruption times were calculated
        using Robert Granetz's routine.

        Parameters
        ----------
        params : PhysicsMethodParams
            The parameters containing the disruption information and times.

        Returns
        -------
        dict
            A dictionary with a single key `time_until_disrupt`.

        References
        -------
        - original source: [get_t_disrupt.m](https://github.com/MIT-PSFC/disruption-py
        /blob/matlab/CMOD/matlab-core/get_t_disrupt.m)
        - issues: #[223](https://github.com/MIT-PSFC/disruption-py/issues/223)

        """
        time_until_disrupt = np.full(len(params.times), np.nan)
        if params.disrupted:
            time_until_disrupt = params.disruption_time - params.times
        output = xr.Dataset(
            data_vars={"time_until_disrupt": ("time", time_until_disrupt)},
            coords={"shot": params.shot_id, "time": params.times},
        )
        return output

    @staticmethod
    def _get_ip_parameters(times, ip, magtime, ip_prog, pcstime):
        """
        Calculates actual and programmed current as well as their derivatives
        and difference.

        The time derivatives are useful for discriminating between the ramp up, flattop,
        and ramp down phases.

        Parameters
        ----------
        times : array_like
            Time array for the shot.
        ip : array_like
            Actual plasma current.
        magtime : array_like
            Time array for the plasma current.
        ip_prog : array_like
            Programmed plasma current.
        pcstime : array_like
            Time array for the programmed plasma current.

        Returns
        -------
        data_vars : dict of tuples for xr.Dataset
            ip : plasma current.
            dip_dt : Time derivative of the actual plasma current.
            dip_smoothed : Smoothed time derivative of the actual plasma current.
            ip_prog : Programmed plasma current.
            dipprog_dt : Time derivative of the programmed plasma current.
            ip_error : Difference between the actual and programmed plasma current.

        Original Authors
        ----------------
        - Alex Tinguely
        - Robert Granetz
        - Ryan Sweeney

        Sources
        -------
        - matlab/cmod_matlab/matlab-core/get_Ip_parameters.m
        """
        dip = np.gradient(ip, magtime)
        dip_smoothed = smooth(dip, 11)
        dipprog_dt = np.gradient(ip_prog, pcstime)
        ip_prog = interp1(
            pcstime, ip_prog, times, bounds_error=False, fill_value=ip_prog[-1]
        )
        dipprog_dt = interp1(pcstime, dipprog_dt, times, bounds_error=False)
        ip = interp1(magtime, ip, times)
        dip = interp1(magtime, dip, times)
        dip_smoothed = interp1(magtime, dip_smoothed, times)
        ip_error = (np.abs(ip) - np.abs(ip_prog)) * np.sign(ip)

        data_vars = {
            "ip": ("time", ip),
            "dip_dt": ("time", dip),
            "dip_smoothed": ("time", dip_smoothed),
            "ip_prog": ("time", ip_prog),
            "dipprog_dt": ("time", dipprog_dt),
            "ip_error": ("time", ip_error),
        }
        return data_vars

    @staticmethod
    @physics_method(
        columns=["ip", "dip_dt", "dip_smoothed", "ip_prog", "dipprog_dt", "ip_error"],
        tokamak=Tokamak.CMOD,
    )
    def get_ip_parameters(params: PhysicsMethodParams):
        """
        Calculates actual and programmed current as well as their time derivatives
        and difference.

        The time derivatives are useful for discriminating between the ramp up, flattop,
        and ramp down phases.

        Parameters
        ----------
        params : PhysicsMethodParams
            The parameters containing the MDSplus connection, shot id and more.

        Returns
        -------
<<<<<<< HEAD
        xr.Dataset
            A dataset containing the interpolated Ip parameters, including
            "ip", "dip_dt", "dip_smoothed", "ip_prog", "dipprog_dt", and "ip_error".
=======
        dict
            A dictionary containing the interpolated Ip parameters, including
            `ip`, `dip_dt`, `dip_smoothed`, `ip_prog`, `dipprog_dt`, and `ip_error`.

        References
        -------
        - original source: [get_Ip_parameters.m](https://github.com/MIT-PSFC/
        disruption-py/blob/matlab/CMOD/matlab-core/get_Ip_parameters.m)
        - pull requests: #[181](https://github.com/MIT-PSFC/disruption-py/pull/181)
        - issues: #[175](https://github.com/MIT-PSFC/disruption-py/issues/175)
>>>>>>> d059c2d8
        """
        # Automatically generated
        active_segments = CmodPhysicsMethods._get_active_wire_segments(params=params)

        # Default PCS timebase is 1 KHZ
        pcstime = np.array(np.arange(-4, 12.383, 0.001))
        ip_prog = np.full(pcstime.shape, np.nan)

        # For each active segment:
        # 1.) Find the wire for IP control and check if it has non-zero PID gains
        # 2.) IF it does, interpolate IP programming onto the PCS timebase
        # 3.) Clip to the start and stop times of PCS timebase
        for node_path, start in active_segments:
            # Ip wire can be one of 16 but is normally no. 16
            for wire_index in range(16, 0, -1):
                wire_node_name = params.mds_conn.get_data(
                    node_path + f":P_{wire_index :02d}:name",
                    tree_name="pcs",
                    astype=None,
                )
                if wire_node_name == "IP":
                    try:
                        pid_gains = params.mds_conn.get_data(
                            node_path + f":P_{wire_index :02d}:pid_gains",
                            tree_name="pcs",
                        )
                        if np.any(pid_gains):
                            signal, sigtime = params.mds_conn.get_data_with_dims(
                                node_path + f":P_{wire_index :02d}", tree_name="pcs"
                            )
                            ip_prog_temp = interp1(
                                sigtime,
                                signal,
                                pcstime,
                                bounds_error=False,
                                fill_value=signal[-1],
                            )
                            end = pcstime[
                                np.argmin(np.abs(pcstime - sigtime[-1]) + 0.0001)
                            ]
                            segment_indices = np.where(
                                (pcstime >= start) & (pcstime <= end)
                            )
                            ip_prog[segment_indices] = ip_prog_temp[segment_indices]
                    except mdsExceptions.MdsException as e:
                        params.logger.warning(
                            "Error getting PID gains for wire {wire_index}",
                            wire_index=wire_index,
                        )
                        params.logger.opt(exception=True).debug(e)
                    break  # Break out of wire_index loop
        ip, magtime = params.mds_conn.get_data_with_dims(
            r"\ip", tree_name="magnetics"
        )  # [A], [s]
        data_vars = CmodPhysicsMethods._get_ip_parameters(
            params.times, ip, magtime, ip_prog, pcstime
        )
        output = xr.Dataset(
            data_vars=data_vars, coords={"shot": params.shot_id, "time": params.times}
        )
        return output

    @staticmethod
    def _get_z_parameters(times, z_prog, pcstime, z_error_without_ip, ip, dpcstime):
        """
        Get values of Z_error, Z_prog, and derived signals from plasma control
        system (PCS).

        Z_prog is the programmed vertical position of the plasma current centroid,
        and Z_error is the difference between the actual position and that requested
        (Z_error = Z_cur - Z_prog). Thus, the actual (estimated) position, Z_cur,
        can be calculated. And the vertical velocity, v_z, can be taken from the
        time derivative, and the product z_times_v_z ( = Z_cur * v_z) is also calculated.

        Parameters
        ----------
        times : array_like
            Time array for the shot.
        z_prog : array_like
            Programmed vertical position of the plasma current centroid.
        pcstime : array_like
            Time array for the programmed vertical position of the plasma current
            centroid.
        z_error_without_ip : array_like
            Difference between the actual and programmed vertical position of the
            plasma current centroid.
        ip : array_like
            Actual plasma current.
        dpcstime : array_like
            Time array for the actual plasma current.

        Returns
        -------
        z_error : array_like
            Difference between the actual and programmed vertical position of the
            plasma current centroid.
        z_prog : array_like
            Programmed vertical position of the plasma current centroid.
        z_cur : array_like
            Actual (estimated) vertical position of the plasma current centroid.
        v_z : array_like
            Vertical velocity.
        z_times_v_z : array_like
            Product of the vertical position and vertical velocity.

        Original Authors
        ----------------
        - Alex Tinguely
        - Robert Granetz

        Sources
        -------
        - matlab/cmod_matlab/matlab-core/get_Z_parameters.m

        """
        divsafe_ip = np.where(ip != 0, ip, np.nan)
        z_error = -1 * z_error_without_ip / divsafe_ip  # [m]
        z_prog_dpcs = interp1(pcstime, z_prog, dpcstime)
        z_cur = z_prog_dpcs + z_error  # [m]
        v_z = np.gradient(z_cur, dpcstime)  # m/s
        z_times_v_z = z_cur * v_z  # m^2/s
        z_prog = interp1(pcstime, z_prog, times, "linear", False, z_prog[-1])
        z_error = interp1(dpcstime, z_error, times, "linear", False, z_error[-1])
        z_cur = interp1(dpcstime, z_cur, times, "linear", False, z_cur[-1])
        v_z = interp1(dpcstime, v_z, times, "linear", False, v_z[-1])
        z_times_v_z = interp1(
            dpcstime, z_times_v_z, times, "linear", False, z_times_v_z[-1]
        )
        output = {
            "z_error": z_error,
            "z_prog": z_prog,
            "zcur": z_cur,
            "v_z": v_z,
            "z_times_v_z": z_times_v_z,
        }
        return output

    @staticmethod
    @physics_method(
        columns=["z_error", "z_prog", "zcur", "v_z", "z_times_v_z"],
        tokamak=Tokamak.CMOD,
    )
    def get_z_parameters(params: PhysicsMethodParams):
        r"""
        Get values of the programmed vertical position of the  plasma current
        centroid $z_\text{prog}$ and the control error $z_\text{error}$ from
        the plasma control system (PCS), then calculate the estimated current centroid
        position $z_\text{cur} = z_\text{prog} + z_\text{error}$, the vertical velocity
        $v_z = \frac{d}{dt}z_\text{cur}$, and the product $z_\text{cur} \cdot v_z$.

        Parameters
        ----------
        params : PhysicsMethodParams
            The parameters containing the MDSplus connection, shot id and more.

        Returns
        -------
        dict
            A dictionary containing the vertical position parameters, including `z_error`, `z_prog`,
            `zcur`, `v_z`, and `z_times_v_z`.

        References
        -------
        - original source: [get_Z_parameters.m](https://github.com/MIT-PSFC/
        disruption-py/blob/matlab/CMOD/matlab-core/get_Z_parameters.m)
        - pull requests: #[134](https://github.com/MIT-PSFC/disruption-py/pull/
        134), #[136](https://github.com/MIT-PSFC/disruption-py/pull/136)
        - issues: #[133](https://github.com/MIT-PSFC/disruption-py/issues/133)
        """
        pcstime = np.array(np.arange(-4, 12.383, 0.001))
        z_prog = np.full(pcstime.shape, np.nan)
        z_prog_temp = z_prog.copy()
        z_wire_index = -1
        active_wire_segments = CmodPhysicsMethods._get_active_wire_segments(
            params=params
        )

        for node_path, start in active_wire_segments:
            for wire_index in range(1, 17):
                wire_node_name = params.mds_conn.get_data(
                    node_path + f":P_{wire_index:02d}:name",
                    tree_name="pcs",
                    astype=None,
                )
                if wire_node_name == "ZCUR":
                    try:
                        pid_gains = params.mds_conn.get_data(
                            node_path + f":P_{wire_index:02d}:pid_gains",
                            tree_name="pcs",
                        )
                        if np.any(pid_gains):
                            signal, sigtime = params.mds_conn.get_data_with_dims(
                                node_path + f":P_{wire_index:02d}", tree_name="pcs"
                            )
                            end = sigtime[
                                np.argmin(np.abs(sigtime - pcstime[-1]) + 0.0001)
                            ]
                            z_prog_temp = interp1(
                                sigtime,
                                signal,
                                pcstime,
                                "linear",
                                False,
                                fill_value=signal[-1],
                            )
                            z_wire_index = wire_index
                            segment_indices = [
                                np.where((pcstime >= start) & (pcstime <= end))
                            ]
                            z_prog[segment_indices] = z_prog_temp[segment_indices]
                            break
                    except mdsExceptions.MdsException as e:
                        params.logger.opt(exception=True).debug(e)
                        continue  # TODO: Consider raising appropriate error
                else:
                    continue
                break
        if z_wire_index == -1:
            raise CalculationError("Data source error: No ZCUR wire was found")
        # Read in A_OUT, which is a 16xN matrix of the errors for *all* 16 wires for
        # *all* of the segments. Note that DPCS time is usually taken at 10kHz.
        wire_errors, dpcstime = params.mds_conn.get_data_with_dims(
            r"\top.hardware.dpcs.signals:a_out", tree_name="hybrid", dim_nums=[1]
        )
        # The value of Z_error we read is not in the units we want. It must be *divided*
        #  by a factor AND *divided* by the plasma current.
        z_error_without_factor_and_ip = wire_errors[:, z_wire_index]
        z_error_without_ip = np.full(z_error_without_factor_and_ip.shape, np.nan)
        # Also, it turns out that different segments have different factors. So we
        # search through the active segments (determined above), find the factors,
        # and *divide* by the factor only for the times in the active segment (as
        # determined from start_times and stop_times.
        for i, (_, start) in enumerate(active_wire_segments):
            if i == len(active_wire_segments) - 1:
                end = pcstime[-1]
            else:
                end = active_wire_segments[i + 1][1]
            z_factor = params.mds_conn.get_data(
                rf"\dpcs::top.seg_{i + 1:02d}:p_{z_wire_index:02d}:predictor:factor",
                tree_name="hybrid",
            )
            temp_indx = np.where((dpcstime >= start) & (dpcstime <= end))
            z_error_without_ip[temp_indx] = (
                z_error_without_factor_and_ip[temp_indx] / z_factor
            )  # [A*m]
        # Next we grab ip, which comes from a_in:input_056. This also requires
        # *multiplication* by a factor.
        # NOTE that I can't get the following ip_without_factor to work for shots
        # before 2015.
        # TODO: Try to fix this
        if params.shot_id > 1150101000:
            ip_without_factor = params.mds_conn.get_data(
                r"\hybrid::top.hardware.dpcs.signals.a_in:input_056", tree_name="hybrid"
            )
            ip_factor = params.mds_conn.get_data(
                r"\hybrid::top.dpcs_config.inputs:input_056:p_to_v_expr",
                tree_name="hybrid",
            )
            ip = ip_without_factor * ip_factor  # [A]
        else:
            ip, ip_time = params.mds_conn.get_data_with_dims(
                r"\ip", tree_name="magnetics"
            )  # [A], [s]
            ip = interp1(ip_time, ip, dpcstime)
        return CmodPhysicsMethods._get_z_parameters(
            params.times, z_prog, pcstime, z_error_without_ip, ip, dpcstime
        )

    @staticmethod
    def _get_ohmic_parameters(
        times, v_loop, v_loop_time, li, efittime, dip_smoothed, ip, r0
    ):
        """
        Calculate the ohmic power from the loop voltage, inductive voltage, and
        plasma current.

        Parameters
        ----------
        times : array_like
            The times at which to calculate the ohmic power.
        v_loop : array_like
            The loop voltage.
        v_loop_time : array_like
            The times at which the loop voltage was measured.
        li : array_like
            The plasma's internal inductance from EFIT.
        efittime : array_like
            The EFIT time base.
        dip_smoothed : array_like
            The smoothed time derivative of the measured plasma current.
        ip : array_like
            The plasma current.
        r0 : array_like
            The major radius of the plasma's magnetic axis.

        Returns
        -------
        p_oh : array_like
            The ohmic power.
        v_loop : array_like
            The loop voltage.
        """
        inductance = 4.0 * np.pi * 1.0e-7 * r0 * li / 2.0
        v_loop = interp1(v_loop_time, v_loop, times)
        inductance = interp1(efittime, inductance, times)
        v_inductive = inductance * dip_smoothed.values
        v_resistive = v_loop - v_inductive
        p_ohm = ip.values * v_resistive
        output = {"p_oh": p_ohm, "v_loop": v_loop}
        return output

    @staticmethod
    @physics_method(
        columns=["p_oh", "v_loop"],
        tokamak=Tokamak.CMOD,
    )
    def get_ohmic_parameters(params: PhysicsMethodParams):
        """
        Calculate the ohmic heating power from the loop voltage, inductive voltage, and
        plasma current.

        Parameters
        ----------
        params : PhysicsMethodParams
            The parameters containing the MDSplus connection, shot id and more.

        Returns
        -------
        dict
            A dictionary containing the loop voltage (`v_loop`) and the ohmic
            heating power (`p_oh`).

        References
        -------
        - original source: [get_P_ohm.m](https://github.com/MIT-PSFC/disruption-py
        /blob/matlab/CMOD/matlab-core/get_P_ohm.m)
        - pull requests: #[367](https://github.com/MIT-PSFC/disruption-py/pull/367)
        """
        try:
            v_loop, v_loop_time = params.mds_conn.get_data_with_dims(
                r"\top.mflux:v0", tree_name="analysis"
            )  # [V], [s]
        except mdsExceptions.TreeException:
            params.logger.verbose(
                r"v_loop: Failed to get \top.mflux:v0 data. Use \efit_aeqdsk:vloopt instead."
            )
            v_loop, v_loop_time = params.mds_conn.get_data_with_dims(
                r"\efit_aeqdsk:vloopt", tree_name="_efit_tree"
            )  # [V], [s]
        if len(v_loop_time) <= 1:
            raise CalculationError("No data for v_loop_time")

        li, efittime = params.mds_conn.get_data_with_dims(
            r"\efit_aeqdsk:ali", tree_name="_efit_tree"
        )  # [dimensionless], [s]
        ip_parameters = CmodPhysicsMethods.get_ip_parameters(params=params)
        r0 = params.mds_conn.get_data(
            r"\efit_aeqdsk:rmagx/100", tree_name="_efit_tree"
        )  # [m]

        output = CmodPhysicsMethods._get_ohmic_parameters(
            params.times,
            v_loop,
            v_loop_time,
            li,
            efittime,
            ip_parameters["dip_smoothed"],
            ip_parameters["ip"],
            r0,
        )
        return output

    @staticmethod
    def _get_power(
        times, p_lh, t_lh, p_icrf, t_icrf, p_rad, t_rad, p_ohm, wmhd, efit_time
    ):
        """
        Calculate the input and radiated powers, then calculate the
        radiated fraction and radiation confinement time.

        NOTE: the timebase for the LH power signal does not extend over the full
            time span of the discharge. Therefore, when interpolating the LH power
            signal onto the "timebase" array, the LH signal has to be extrapolated
            with zero values. This is an option in the 'interp1' routine. If the
            extrapolation is not done, then the 'interp1' routine will assign NaN
            (Not-a-Number) values for times outside the LH timebase, and the NaN's
            will propagate into p_input and rad_fraction, which is not desirable.

        Parameters
        ----------
        times : np.ndarray
            The time array for which to calculate the power.
        p_lh : np.ndarray or None
            The power from lower hybrid heating.
        t_lh : np.ndarray or None
            The time array corresponding to lower hybrid heating power.
        p_icrf : np.ndarray or None
            The power from ICRF heating.
        t_icrf : np.ndarray or None
            The time array corresponding to ICRF heating power.
        p_rad : np.ndarray or None
            The radiated power.
        t_rad : np.ndarray or None
            The time array corresponding to radiated power.
        p_ohm : np.ndarray
            The ohmic heating power.
        wmhd : np.ndarray
            The total plasma energy.
        efit_time : np.ndarray
            The EFIT time base.

        Returns
        -------
        dict
            A dictionary containing the calculated power values, including
            "p_rad", "dprad_dt", "p_lh", "p_icrf", "p_input", "radiated_fraction", and "tau_rad".

        Last major update by William Wei on 1/6/2025
        References
        ----------
        - https://github.com/MIT-PSFC/disruption-py/pull/367

        """
        if p_lh is not None and isinstance(t_lh, np.ndarray) and len(t_lh) > 1:
            p_lh = interp1(t_lh, p_lh * 1.0e3, times, fill_value=0)  # [kW] -> [W]
        else:
            p_lh = np.zeros(len(times))

        if p_icrf is not None and isinstance(t_icrf, np.ndarray) and len(t_icrf) > 1:
            p_icrf = interp1(t_icrf, p_icrf * 1.0e6, times, fill_value=0)  # [MW] -> [W]
        else:
            p_icrf = np.zeros(len(times))

        if (
            t_rad is None
            or p_rad is None
            or not isinstance(t_rad, np.ndarray)
            or len(t_rad) <= 1
        ):
            p_rad = np.full(len(times), np.nan)
            dprad = p_rad.copy()
        else:
            p_rad = p_rad * 1.0e3  # [kW] -> [W]
            p_rad = p_rad * 4.5  # Factor of 4.5 comes from cross-calibration with
            # 2pi_foil during flattop times of non-disruptive
            # shots, excluding times for
            # which p_rad (uncalibrated) <= 1.e5 W
            dprad = np.gradient(p_rad, t_rad)
            p_rad = interp1(t_rad, p_rad, times, fill_value=0)
            dprad = interp1(t_rad, dprad, times)

        # Replace nans with zeros in p_ohm
        np.nan_to_num(p_ohm, copy=False, nan=0.0)

        # Calculate radiated fraction
        p_input = p_ohm + p_lh + p_icrf
        rad_fraction = p_rad / p_input
        rad_fraction[rad_fraction == np.inf] = np.nan

        # Calculate radiation confinement time
        wmhd = interp1(efit_time, wmhd, times)
        tau_rad = wmhd / np.where(p_rad != 0, p_rad, np.nan)
        output = {
            "p_rad": p_rad,
            "dprad_dt": dprad,
            "p_lh": p_lh,
            "p_icrf": p_icrf,
            "p_input": p_input,
            "radiated_fraction": rad_fraction,
            "tau_rad": tau_rad,
        }
        return output

    @staticmethod
    @physics_method(
        columns=[
            "p_rad",
            "dprad_dt",
            "p_lh",
            "p_icrf",
            "p_input",
            "radiated_fraction",
            "tau_rad",
        ],
        tokamak=Tokamak.CMOD,
    )
    def get_power(params: PhysicsMethodParams):
        r"""
        Get the lower hybrid heating, ion cyclotron resonant heating,
        and the radiated powers, then calculate the total input power,
        radiated fraction, and radiation confinement time.

        The total input power, the radiated fractions, and the radiation
        confinement time are defined as:
        $$
        p_\text{input} = p_\text{ohmic} + p_\text{lh} + p_\text{icrf}
        $$
        $$
        f_\text{rad} = \frac{p_\text{rad}}{p_\text{input}}
        $$
        $$
        \tau_\text{rad} = \frac{W_\text{mhd}}{p_\text{rad}}
        $$

        Parameters
        ----------
        params : PhysicsMethodParams
            The parameters containing the MDSplus connection, shot id and more.

        Returns
        -------
        dict
            A dictionary containing the calculated power values, including
            `p_rad`, `dprad_dt`, `p_lh`, `p_icrf`, `p_input`, `radiated_fraction`, and `tau_rad`.

        References
        -------
        - original source: [get_power.m](https://github.com/MIT-PSFC/disruption-py
        /blob/matlab/CMOD/matlab-core/get_power.m)
        - pull requests: #[62](https://github.com/MIT-PSFC/disruption-py/pull/62), #[367](https:
        //github.com/MIT-PSFC/disruption-py/pull/367)
        """
        # Get LH power, ICRF power, radiated power, and respective time bases
        # Data source of LH, ICRF, and radiated power:
        # - p_lh: `\lh::top.results.netpow` [kW]
        # - p_icrf: `\rf::top.antenna.results.pwr_net_tot` [MW]
        # - p_rad: `\spectroscopy::top.bolometer.twopi_diode` [kW]
        values = ["lh", "icrf", "rad"]
        trees = ["lh", "rf", "spectroscopy"]
        nodes = [r"\top.results:netpow", r"\rf_power_net", r"\twopi_diode"]
        kwa = {}
        for val, tree, node in zip(values, trees, nodes):
            p = f"p_{val}"
            t = f"t_{val}"
            try:
                kwa[p], kwa[t] = params.mds_conn.get_data_with_dims(
                    node, tree_name=tree
                )
            except (mdsExceptions.TreeFOPENR, mdsExceptions.TreeNNF):
                kwa[p], kwa[t] = None, None
        # Ohmic power
        try:
            result = CmodPhysicsMethods.get_ohmic_parameters(params=params)
            kwa["p_ohm"] = result["p_oh"]  # [W]
        except mdsExceptions.TreeException:
            kwa["p_ohm"] = np.full(len(params.times), np.nan)
        # Plasma magnetic energy, and respective time base
        kwa["wmhd"], kwa["efit_time"] = params.mds_conn.get_data_with_dims(
            r"\efit_aeqdsk:wplasm", tree_name="_efit_tree", astype="float64"
        )  # [J], [s]
        output = CmodPhysicsMethods._get_power(params.times, **kwa)
        return output

    @staticmethod
    def _get_kappa_area(times, aminor, area, a_times):
        """
        Calculate and interpolate kappa_area

        Parameters
        ----------
        times : np.ndarray
            The time array for which to calculate the kappa_area.
        aminor : np.ndarray
            The minor radius values.
        area : np.ndarray
            The area values.
        a_times : np.ndarray
            The time array corresponding to the area values.

        Returns
        -------
        dict
            A dictionary containing the kappa_area.
        """
        output = {"kappa_area": interp1(a_times, area / (np.pi * aminor**2), times)}
        return output

    @staticmethod
    @physics_method(columns=["kappa_area"], tokamak=Tokamak.CMOD)
    def get_kappa_area(params: PhysicsMethodParams):
        r"""
        Retrieve and calculate the plasma's ellipticity (kappa, also known as
        the elongation) using its area and minor radius. It is defined as:

        $$
        \kappa_{area} = \frac{A}{\pi a^2}
        $$

        where $A$ is the plasma cross-sectional area and $a$ is the minor radius.

        Parameters
        ----------
        params : PhysicsMethodParams
            The parameters containing the MDSplus connection, shot id and more.

        Returns
        -------
        dict
            A dictionary containing the calculated `kappa_area`.

        References:
        -------
        - original source: [get_kappa_area.m](https://github.com/MIT-PSFC/disruption-py/
        blob/matlab/CMOD/matlab-core/get_kappa_area.m)
        """
        aminor = params.mds_conn.get_data(
            r"\efit_aeqdsk:aout/100", tree_name="_efit_tree"
        )  # [m]
        area = params.mds_conn.get_data(
            r"\efit_aeqdsk:areao/1e4", tree_name="_efit_tree"
        )  # [m^2]
        times = params.mds_conn.get_data(
            r"\efit_aeqdsk:time", tree_name="_efit_tree"
        )  # [s]

        aminor[aminor <= 0] = 0.001  # make sure aminor is not 0 or less than 0
        # make sure area is not 0 or less than 0
        area[area <= 0] = 3.14 * 0.001**2
        output = CmodPhysicsMethods._get_kappa_area(params.times, aminor, area, times)
        return output

    @staticmethod
    def _get_rotation_velocity(times, intensity, time, vel, hirextime):
        """
        Uses spectroscopy graphs of ionized (to hydrogen and helium levels) Argon
        to calculate velocity. Because of the heat profile of the plasma, suitable
        measurements are only found near the center.
        """
        v_0 = np.full(len(time), np.nan)
        # Check that the argon intensity pulse has a minimum count and duration
        # threshold
        valid_indices = np.where(intensity > 1000 & intensity < 10000)
        # Matlab code just multiplies by time delta but that doesn't work in the
        # case where we have different time deltas. Instead we sum the time deltas
        # for all valid indices to check the total duration
        if np.sum(time[valid_indices + 1] - time[valid_indices]) >= 0.2:
            v_0 = interp1(hirextime, vel, time)
            # TODO: Determine better threshold
            v_0[np.where(abs(v_0) > 200)] = np.nan
            v_0 *= 1000.0
        v_0 = interp1(time, v_0, times)
        return {"v_0": v_0}

    @staticmethod
    @physics_method(
        columns=["n_equal_1_mode", "n_equal_1_normalized", "n_equal_1_phase", "bt"],
        tokamak=Tokamak.CMOD,
    )
    def get_n_equal_1_amplitude(params: PhysicsMethodParams):
        """
        Calculate *n*=1 amplitude and phase.

        This method uses the four BP13 Bp sensors near the midplane on the outboard
        vessel wall. The calculation is done by using a least squares fit to an
        expansion in terms of *n*=0 & 1 toroidal harmonics. The BP13 sensors are
        part of the set used for plasma control and equilibrium reconstruction,
        and their signals have been analog integrated (units: tesla), so they
        don't have to be numerically integrated. These four sensors were working
        well in 2014, 2015, and 2016. I looked at our locked mode MGI run on
        1150605, and the different applied A-coil phasings do indeed show up on
        the *n*=1 signal.

        Parameters
        ----------
        params : PhysicsMethodParams
            The parameters containing the MDSplus connection, shot id and more.

        Returns
        -------
        dict
            A dictionary containing the calculated n=1 mode amplitude (`n_equal_1_mode`)
            and phase (`n_equal_1_phase`), the n=1 mode amplitude normalized to the toroidal
            field strength (`n_equal_1_normalized`), and the toroidal field strength (`bt`).

        References
        -------
        - original source: [get_n_equal_1_amplitude.m](https://github.com/MIT-PSFC/disruption-py/
        blob/matlab/CMOD/matlab-core/get_n_equal_1_amplitude.m)
        - issues: #[211](https://github.com/MIT-PSFC/disruption-py/issues/211)

        """
        # These sensors are placed toroidally around the machine. Letters refer to
        # the 2 ports the sensors were placed between.
        bp13_names = ["BP13_BC", "BP13_DE", "BP13_GH", "BP13_JK"]
        bp13_signals = np.full((len(params.times), len(bp13_names)), np.nan)

        path = r"\mag_bp_coils."
        bp_node_names = params.mds_conn.get_data(
            path + "nodename", tree_name="magnetics", astype=None
        )
        phi = params.mds_conn.get_data(path + "phi", tree_name="magnetics")  # [degree]
        btor_pickup_coeffs = params.mds_conn.get_data(
            path + "btor_pickup", tree_name="magnetics"
        )  # [dimensionless]
        _, bp13_indices, _ = np.intersect1d(
            bp_node_names, bp13_names, return_indices=True
        )
        bp13_phi = phi[bp13_indices] + 360  # INFO
        bp13_btor_pickup_coeffs = btor_pickup_coeffs[bp13_indices]
        btor, t_mag = params.mds_conn.get_data_with_dims(
            r"\btor", tree_name="magnetics"
        )  # [T], [s]
        # Toroidal power supply takes time to turn on, from ~ -1.8 and should be
        # on by t=-1. So pick the time before that to calculate baseline
        baseline_indices = np.where(t_mag <= -1.8)
        btor = btor - np.mean(btor[baseline_indices])
        path = r"\mag_bp_coils.signals."
        # For each sensor:
        # 1. Subtract baseline offset
        # 2. Subtract btor pickup
        # 3. Interpolate bp onto shot timebase

        for i, bp13_name in enumerate(bp13_names):
            signal = params.mds_conn.get_data(
                path + bp13_name, tree_name="magnetics"
            )  # [T]
            if len(signal) == 1:
                raise CalculationError(f"No data for {bp13_name}")

            baseline = np.mean(signal[baseline_indices])
            signal = signal - baseline
            signal = signal - bp13_btor_pickup_coeffs[i] * btor
            bp13_signals[:, i] = interp1(t_mag, signal, params.times)

        # TODO: Examine edge case behavior of sign
        polarity = np.sign(np.mean(btor))
        btor_magnitude = btor * polarity
        btor_magnitude = interp1(t_mag, btor_magnitude, params.times)
        btor = interp1(t_mag, btor, params.times)  # Interpolate BT with sign

        # Create the 'design' matrix ('A') for the linear system of equations:
        # Bp(phi) = A1 + A2*sin(phi) + A3*cos(phi)
        ncoeffs = 3
        a = np.full((len(bp13_names), ncoeffs), np.nan)
        a[:, 0] = np.ones(4)
        a[:, 1] = np.sin(bp13_phi * np.pi / 180.0)
        a[:, 2] = np.cos(bp13_phi * np.pi / 180.0)
        coeffs = np.linalg.pinv(a) @ bp13_signals.T
        # The n=1 amplitude at each time is sqrt(A2^2 + A3^2)
        # The n=1 phase at each time is arctan(-A2/A3), using complex number
        # phasor formalism, exp(i(phi - delta))
        n_equal_1_amplitude = np.sqrt(coeffs[1, :] ** 2 + coeffs[2, :] ** 2)
        # TODO: Confirm arctan2 = atan2
        n_equal_1_phase = np.arctan2(-coeffs[1, :], coeffs[2, :])
        n_equal_1_normalized = n_equal_1_amplitude / btor_magnitude
        # INFO: Debugging purpose block of code at end of matlab file
        # INFO: n_equal_1_amplitude vs n_equal_1_mode
        output = {
            "n_equal_1_mode": n_equal_1_amplitude,
            "n_equal_1_normalized": n_equal_1_normalized,
            "n_equal_1_phase": n_equal_1_phase,
            "bt": btor,
        }
        return output

    @staticmethod
    def _get_densities(times, n_e, t_n, ip, t_ip, a_minor, t_a):
        """
        Calculate electron density, its time derivative, and the Greenwald fraction.

        Parameters
        ----------
        times : array_like
            Time points at which to interpolate the densities.
        n_e : array_like
            Electron density values.
        t_n : array_like
            Corresponding time values for electron density.
        ip : array_like
            Plasma current values.
        t_ip : array_like
            Corresponding time values for plasma current.
        a_minor : array_like
            Minor radius values.
        t_a : array_like
            Corresponding time values for minor radius.

        Returns
        -------
        dict
            A dictionary containing interpolated electron density (`n_e`),
            its time derivative (`dn_dt`), and the Greenwald fraction (`greenwald_fraction`).
        """
        if len(n_e) != len(t_n):
            raise CalculationError("n_e and t_n are different lengths")
        # get the gradient of n_E
        dn_dt = np.gradient(n_e, t_n)
        n_e = interp1(t_n, n_e, times)
        dn_dt = interp1(t_n, dn_dt, times)
        ip = -ip / 1e6  # Convert from A to MA and take positive value
        ip = interp1(t_ip, ip, times)
        a_minor = interp1(t_a, a_minor, times, bounds_error=False, fill_value=np.nan)
        # make sure aminor is not 0 or less than 0
        a_minor[a_minor <= 0] = 0.001
        n_g = abs(ip) / (np.pi * a_minor**2) * 1e20  # Greenwald density in m ^-3
        g_f = n_e / n_g
        output = {"n_e": n_e, "dn_dt": dn_dt, "greenwald_fraction": g_f}
        return output

    @staticmethod
    @physics_method(
        columns=["n_e", "dn_dt", "greenwald_fraction"],
        tokamak=Tokamak.CMOD,
    )
    def get_densities(params: PhysicsMethodParams):
        r"""
        Calculate electron density, its time derivative, and the Greenwald fraction.

        The Greenwald fraction is the ratio of the measured electron density $n_e$ and
        the Greenwald density limit $n_G$ defined as [^1]:

        $$
        n_G = \frac{I_p}{\pi a^2}
        $$

        where $n_G$ is given in $10^{20} m^{-3}$ and $I_p$ is in MA.

        [^1]: https://wiki.fusion.ciemat.es/wiki/Greenwald_limit

        Parameters
        ----------
        params : PhysicsMethodParams
            The parameters containing the MDSplus connection, shot id and more.

        Returns
        -------
        dict
            A dictionary containing electron density (`n_e`), its gradient (`dn_dt`),
            and the Greenwald fraction (`greenwald_fraction`).

        References
        -------
        - original source: [get_densities.m](https://github.com/MIT-PSFC/disruption-py/blob/
        matlab/CMOD/matlab-core/get_densities.m)
        """
        # Line-integrated density
        n_e, t_n = params.mds_conn.get_data_with_dims(
            r".tci.results:nl_04", tree_name="electrons"
        )  # [m^-3], [s]
        # Divide by chord length of ~0.6m to get line averaged density.
        # For future refernce, chord length is stored in
        # .01*\analysis::efit_aeqdsk:rco2v[3,*]
        n_e = np.squeeze(n_e) / 0.6
        ip, t_ip = params.mds_conn.get_data_with_dims(
            r"\ip", tree_name="magnetics"
        )  # [A], [s]
        a_minor, t_a = params.mds_conn.get_data_with_dims(
            r"\efit_aeqdsk:aout/100", tree_name="_efit_tree"
        )  # [m], [s]

        output = CmodPhysicsMethods._get_densities(
            params.times, n_e, t_n, ip, t_ip, a_minor, t_a
        )
        return output

    @staticmethod
    def _get_efc_current(times, iefc, t_iefc):
        """
        Interpolate EFC current values at specified times.

        Parameters
        ----------
        times : array_like
            Time points at which to interpolate the EFC current.
        iefc : array_like
            EFC current values.
        t_iefc : array_like
            Corresponding time values for EFC current.

        Returns
        -------
        dict
            A dictionary containing interpolated EFC current.
        """
        output = {"i_efc": interp1(t_iefc, iefc, times, "linear")}
        return output

    @staticmethod
    @physics_method(columns=["i_efc"], tokamak=Tokamak.CMOD)
    def get_efc_current(params: PhysicsMethodParams):
        """
        Retrieve the error field correction (EFC) current for a given shot.

        Parameters
        ----------
        params : PhysicsMethodParams
            Parameters containing MDS connection and shot information.

        Returns
        -------
        dict
            A dictionary containing the EFC current (`i_efc`).

        References
        -------
        - original source: [get_efc_current.m](https://github.com/MIT-PSFC/disruption-py/
        blob/matlab/CMOD/matlab-core/get_efc_current.m)
        """
        iefc, t_iefc = params.mds_conn.get_data_with_dims(
            r"\efc:u_bus_r_cur", tree_name="engineering"
        )  # [A], [s]
        output = CmodPhysicsMethods._get_efc_current(params.times, iefc, t_iefc)
        return output

    @staticmethod
    def _get_ts_parameters(times, ts_data, ts_time, ts_z, ts_error, z_sorted=False):
        """
        Calculate the Thomson scattering temperature width parameters.

        Parameters
        ----------
        times : array_like
            Time points at which to interpolate the temperature width.
        ts_data : array_like
            2D array of Thomson scattering temperature data.
        ts_time : array_like
            Corresponding time values for the temperature data.
        ts_z : array_like
            Vertical coordinate values corresponding to the temperature data.
        ts_error: array_like
            2D array of Thomson scattering temperature error data.
        z_sorted : bool, optional
            If True, assumes `ts_z` is already sorted. Default is False.

        Returns
        -------
        dict
            A dictionary containing the temperature width (`te_width`).
        """
        # sort z array
        if not z_sorted:
            idx = np.argsort(ts_z)
            ts_z = ts_z[idx]
            ts_data = ts_data[idx]
            ts_error = ts_error[idx]
        # init output
        te_hwm = np.full(len(ts_time), np.nan)
        # select valid times
        (valid_times,) = np.where(ts_time > 0)
        # zero out nan values
        ts_data = np.nan_to_num(ts_data, copy=False, nan=0)
        # for each valid time
        for idx in valid_times:
            # select non-zero indices
            y = ts_data[:, idx]
            y_error = ts_error[:, idx]
            (ok_indices,) = np.where(y != 0)
            # skip if not enough points
            if len(ok_indices) < 3:
                continue
            # working arrays
            y = y[ok_indices]
            z = ts_z[ok_indices]
            y_error = y_error[ok_indices]
            # initial guess
            i = y.argmax()
            guess = [y[i], z[i], (z.max() - z.min()) / 3]
            # actual fit
            try:
                _, pmean, psigma = gaussian_fit(
                    z, y, guess, sigma=y_error, absolute_sigma=True
                )
            except RuntimeError as exc:
                if str(exc).startswith("Optimal parameters not found"):
                    continue
                raise exc
            # reject points with unphysical mean
            if pmean < -0.35 or pmean > 0.35:
                continue
            # store output
            te_hwm[idx] = np.abs(psigma)
        # rescale from sigma to HWHM
        # https://en.wikipedia.org/wiki/Full_width_at_half_maximum
        te_hwm *= np.sqrt(2 * np.log(2))
        # reject points with unphysical HWHM
        (bad_indices,) = np.where(te_hwm > 0.35)
        te_hwm[bad_indices] = np.nan
        # time interpolation
        te_hwm = interp1(ts_time, te_hwm, times)
        return {"te_width": te_hwm}

    @staticmethod
    @physics_method(columns=["te_width"], tokamak=Tokamak.CMOD)
    def get_ts_parameters(params: PhysicsMethodParams):
        """
        Retrieve the electron temperature signals from the Thomson scattering (TS)
        diagnostics, then calculate the half-width at half-maximum of the Gaussian
        fit to the profile.

        Parameters
        ----------
        params : PhysicsMethodParams
            Parameters containing MDS connection and shot information.

        Returns
        -------
        dict
            A dictionary containing the electron temperature profile width (`te_width`).

        References
        -------
        - original source: [get_TS_data_cmod.m](https://github.com/MIT-PSFC/disruption-py/
        blob/matlab/CMOD/matlab-core/get_TS_data_cmod.m)
        - pull requests: #[107](https://github.com/MIT-PSFC/disruption-py/
        pull/107), #[402](https://github.com/MIT-PSFC/disruption-py/pull/402)
        - issues: #[383](https://github.com/MIT-PSFC/disruption-py/issues/383)
        """
        # TODO: Gaussian vs parabolic fit for te profile

        # Read in Thomson core temperature data, which is a 2-D array, with the
        # dependent dimensions being time and z (vertical coordinate)
        node_path = ".yag_new.results.profiles"

        ts_data, ts_time = params.mds_conn.get_data_with_dims(
            node_path + ":te_rz", tree_name="electrons"
        )  # [keV], [s]
        ts_z = params.mds_conn.get_data(
            node_path + ":z_sorted", tree_name="electrons"
        )  # [m]
        ts_error = params.mds_conn.get_data(
            node_path + ":te_err", tree_name="electrons"
        )  # [keV]

        output = CmodPhysicsMethods._get_ts_parameters(
            params.times, ts_data, ts_time, ts_z, ts_error
        )
        return output

    @staticmethod
    def _get_peaking_factors(times, ts_time, ts_te, ts_ne, ts_z, efit_time, bminor, z0):
        """
        Calculate Te, ne, and pressure peaking factors given Thomson Scattering
        Te and ne measurements.

        Because the TS chords have uneven spacings, measurements are first interpolated
        to an array of equally spaced vertical positions and then used to calculate
        the peaking factors.

        Parameters:
        ----------
        times : array_like
            Requested time basis
        ts_time : array_like
            Time basis of the Thomson Scattering diagnostic
        ts_te : array_like
            Core and edge Te measurements from TS
        ts_ne : array_like
            Core and edge ne measurements from TS
        ts_z : array_like
            Vertical position of the core and edge TS chords
        efit_time : array_like
            Time basis of '_efit_tree'
        bminor : array_like
            Vertical minor radius from EFIT
        z0 : array_like
            Vertical position of the magnetic axis from EFIT

        Returns:
        ----------
        DataFrame of ne_peaking, Te_peaking, and pressure_peaking

        References:
        ----------
        - https://github.com/MIT-PSFC/disruption-py/blob/matlab/CMOD/matlab-core/get_peaking_factor_cmod.m  # pylint: disable=line-too-long
        - https://github.com/MIT-PSFC/disruption-py/issues/210
        - https://github.com/MIT-PSFC/disruption-py/pull/216
        - https://github.com/MIT-PSFC/disruption-py/pull/268

        Last major update by: William Wei on 8/19/2024

        """
        # Calculate ts_pressure
        ts_pressure = ts_te * ts_ne * 1.38e-23
        # Interpolate EFIT signals to TS time basis
        bminor = interp1(efit_time, bminor, ts_time)
        z0 = interp1(efit_time, z0, ts_time)

        # Calculate Te, ne, & pressure peaking factors
        te_pf = np.full(len(ts_time), np.nan)
        ne_pf = np.full(len(ts_time), np.nan)
        pressure_pf = np.full(len(ts_time), np.nan)
        (itimes,) = np.where((ts_time > 0) & (ts_time < times[-1]))
        for itime in itimes:
            ts_te_arr = ts_te[:, itime]
            ts_ne_arr = ts_ne[:, itime]
            ts_pressure_arr = ts_pressure[:, itime]
            # This gives identical results using either ts_te_arr or ts_ne_arr
            (indx,) = np.where(ts_ne_arr > 0)
            if len(indx) < 10:
                continue
            ts_te_arr = ts_te_arr[indx]
            ts_ne_arr = ts_ne_arr[indx]
            ts_pressure_arr = ts_pressure_arr[indx]
            ts_z_arr = ts_z[indx]
            sorted_indx = np.argsort(ts_z_arr)
            ts_z_arr = ts_z_arr[sorted_indx]
            ts_te_arr = ts_te_arr[sorted_indx]
            ts_ne_arr = ts_ne_arr[sorted_indx]
            ts_pressure_arr = ts_pressure_arr[sorted_indx]
            # Create equal-spacing array of ts_z_arr and interpolate TS profile on it
            # Skip if there's no EFIT zmagx data
            if np.isnan(z0[itime]):
                continue
            z_arr_equal_spacing = np.linspace(z0[itime], ts_z_arr[-1], len(ts_z_arr))
            te_arr_equal_spacing = interp1(ts_z_arr, ts_te_arr, z_arr_equal_spacing)
            ne_arr_equal_spacing = interp1(ts_z_arr, ts_ne_arr, z_arr_equal_spacing)
            pressure_arr_equal_spacing = interp1(
                ts_z_arr, ts_pressure_arr, z_arr_equal_spacing
            )
            # Calculate peaking factors
            (core_index,) = np.where(
                np.array((z_arr_equal_spacing - z0[itime]) < 0.2 * abs(bminor[itime]))
            )
            if len(core_index) < 2:
                continue
            te_pf[itime] = np.mean(te_arr_equal_spacing[core_index]) / np.mean(
                te_arr_equal_spacing
            )
            ne_pf[itime] = np.mean(ne_arr_equal_spacing[core_index]) / np.mean(
                ne_arr_equal_spacing
            )
            pressure_pf[itime] = np.mean(
                pressure_arr_equal_spacing[core_index]
            ) / np.mean(pressure_arr_equal_spacing)

        # Interpolate peaking factors to the requested time basis
        ne_pf = interp1(ts_time, ne_pf, times, "linear")
        te_pf = interp1(ts_time, te_pf, times, "linear")
        pressure_pf = interp1(ts_time, pressure_pf, times, "linear")
        return {
            "ne_peaking": ne_pf,
            "te_peaking": te_pf,
            "pressure_peaking": pressure_pf,
        }

    @staticmethod
    @physics_method(
        columns=["ne_peaking", "te_peaking", "pressure_peaking"],
        tokamak=Tokamak.CMOD,
    )
    def get_peaking_factors(params: PhysicsMethodParams):
        """
        Calculate peaking factors for electron density, electron temperature, and
        pressure from Thomson Scattering measurements

        Because the TS chords have uneven spacings, measurements are first interpolated
        to an array of equally spaced vertical positions and then used to calculate
        the peaking factors.

        Parameters
        ----------
        params : PhysicsMethodParams
            The parameters containing the MDSplus connection, shot id and more.

        Returns
        -------
        dict
            A dictionary containing peaking factors for electron density (`ne_peaking`),
            temperature (`te_peaking`), and pressure (`pressure_peaking`).

        References
        -------
        - original source: [get_peaking_factor_cmod.m](https://github.com/MIT-PSFC/
        disruption-py/blob/matlab/CMOD/matlab-core/get_peaking_factor_cmod.m)
        - pull requests: #[216](https://github.com/MIT-PSFC/disruption-py/
        pull/216), #[225](https://github.com/MIT-PSFC/disruption-py/pull/
        225), #[268](https://github.com/MIT-PSFC/disruption-py/pull/268)
        - issues: #[210](https://github.com/MIT-PSFC/disruption-py/issues/210)
        """
        use_ts_tci_calibration = False
        # Ignore shots on the blacklist
        if CmodPhysicsMethods._is_on_blacklist(params.shot_id):
            raise CalculationError("Shot is on blacklist")
        # Fetch data
        # Get EFIT geometry data
        z0 = params.mds_conn.get_data(
            r"\efit_aeqdsk:zmagx/100", tree_name="_efit_tree"
        )  # [m]
        kappa = params.mds_conn.get_data(
            r"\efit_aeqdsk:kappa", tree_name="_efit_tree"
        )  # [dimensionless]
        aminor, efit_time = params.mds_conn.get_data_with_dims(
            r"\efit_aeqdsk:aout/100", tree_name="_efit_tree"
        )  # [m], [s]
        bminor = aminor * kappa

        # Get Te data and TS time basis
        node_ext = ".yag_new.results.profiles"
        ts_te_core, ts_time = params.mds_conn.get_data_with_dims(
            f"{node_ext}:te_rz", tree_name="electrons"
        )  # [keV], [s]
        ts_te_core = ts_te_core * 1000  # [keV] -> [eV]
        ts_te_edge = params.mds_conn.get_data(r"\ts_te")  # [eV]
        ts_te = np.concatenate((ts_te_core, ts_te_edge)) * 11600  # [eV] -> [K]

        # Get ne data
        ts_ne_core = params.mds_conn.get_data(
            f"{node_ext}:ne_rz", tree_name="electrons"
        )  # [m^-3]
        ts_ne_edge = params.mds_conn.get_data(r"\ts_ne")  # [m^-3]
        ts_ne = np.concatenate((ts_ne_core, ts_ne_edge))

        # Get TS chord positions
        ts_z_core = params.mds_conn.get_data(
            f"{node_ext}:z_sorted", tree_name="electrons"
        )  # [m]
        ts_z_edge = params.mds_conn.get_data(r"\fiber_z", tree_name="electrons")  # [m]
        ts_z = np.concatenate((ts_z_core, ts_z_edge))
        # Make sure that there are equal numbers of edge position and edge temperature points
        if len(ts_z_edge) != ts_te_edge.shape[0]:
            raise CalculationError(
                "TS edge data and z positions are not the same length for shot"
            )

        # Calibrate ts_ne using TCI -- slow
        if use_ts_tci_calibration:
            # This shouldn't affect ne_PF (except if calib is not between 0.5 & 1.5)
            # because we're just multiplying ne by a constant
            (nl_ts1, nl_ts2, nl_tci1, nl_tci2, _, _) = (
                CmodThomsonDensityMeasure.compare_ts_tci(params)
            )
            if np.mean(nl_ts1) != 1e32 and np.mean(nl_ts2) != 1e32:
                nl_tci = np.concatenate((nl_tci1, nl_tci2))
                nl_ts = np.concatenate((nl_ts1 + nl_ts2))
                calib = np.mean(nl_tci) / np.mean(nl_ts)
            elif np.mean(nl_ts1) != 1e32 and np.mean(nl_ts2) == 1e32:
                calib = np.mean(nl_tci1) / np.mean(nl_ts1)
            elif np.mean(nl_ts1) == 1e32 and np.mean(nl_ts2) != 1e32:
                calib = np.mean(nl_tci2) / np.mean(nl_ts2)
            else:
                calib = np.nan

            if 0.5 < calib < 1.5:
                ts_ne *= calib
            else:
                raise CalculationError(
                    "Density calibration error exceeds acceptable range"
                )

        return CmodPhysicsMethods._get_peaking_factors(
            params.times, ts_time, ts_te, ts_ne, ts_z, efit_time, bminor, z0
        )

    @staticmethod
    def _get_te_profile_params_ece(
        times,
        gpc1_te_data,
        gpc1_te_time,
        gpc1_rad_data,
        gpc1_rad_time,
        gpc2_te_data,
        gpc2_te_time,
        gpc2_rad_data,
        gpc2_rad_time,
        efit_time,
        r0,
        aminor,
        btor,
        t_mag,
        lh_power,
        lh_time,
    ):
        """
        Calculates Te PF and width from ECE data using the two GPC diagnostic systems.
        GPC diagnostics look at the mid-plane, and each channel detects a different
        emitted frequency associated with the second harmonic, which depends on B and
        therefore R.
        - te_width is the half-width at half-max of a Gaussian fit of the Te profile
        - te_core_vs_avg is defined as mean(core)/mean(all) where core bins are defined
          as those w/ |R - R0| < 0.2*a of the magnetic axis.
        - te_edge_vs_avg is defined as mean(edge)/mean(all) where edge bins are defined as
          those with 0.8*a < |R - R0| < a
        For core and edge vs. average calculations, different shots can have different
        radial sampling, and during a few experiments on C-Mod, Bt was changed during
        the shot, changing the radial sampling. Different radial samplings can have
        different proportions of core to edge sampling, which affects the mean Te over
        the whole profile, biasing the core vs average and edge vs average statistics.
        Therefore, we use a uniformly sampled radial basis from R0 to R0+a. We use many
        interpolated radial points to minimize artifacts caused by a point moving
        across the arbitrary core or edge boundary.

        ECE as a Te profile diagnostic can suffer from several artifacts:
        Artifacts currently NOT explicitly checked for
        - Density cutoffs: High ne plasmas (typically H-modes) can have an ECE cutoff.
          According to Amanda Hubbard, "what you wil see is a section of profile which
          is much LOWER than Thomson Scattering, for some portion of the LFS profile
          (typically starting around r/a 0.8?). In this case ECE cannot be used." An
          example shot with ECE cutoffs is 1140226024 (Calibration of Thomson density
          using ECE cutoffs). Because the critical density is proportional to B^2,
          shots with B = 5.4 T on axis would need to have very high densities to
          experience a cutoff in the profile. We could look for cutoffs by comparing
          the B profile to the ne profile and checking that ne < ncrit throughout the
          profile; however, a simpler check for now is to ignore shots with B < 4.5 T
          and assume there are no cutoffs with B >= 4.5 T.
        Artifacts currently checked for
        - Non-aligned grating: The gratings were usually aligned for radial coverage
          assuming Bt=5.4T. For low Bt shots (like 2.8T), sometimes the gratings were
          adjusted, sometimes not. Low Bt shots also tend to have low signal and often
          experience density cutoffs. Therefore, ECE should be avoided in automated
          calculations for low Bt shots.
        - Non-thermal emission. The calculation of Te vs. r assumes that the second
          harmonic emission can be modeled as black-body emission, which assumes the
          electrons are in thermal equilibrium. On C-Mod, non-thermal emission results
          in an apparent Te that goes UP towards the edge and in the SOL, which is
          actually downshifted non-thermal emission from deeper in the core.
          Significant runaway populations and LHCD lead to non-thermal artifacts.
          Occasionally low ne shots also had non-thermal artifacts.
        - Harmonic overlap: Certain channels can pick up emission from different
          harmonics from other regions of the plasma. Generally channels with R < 0.6 m
          suffer from overlap with 3rd harmonic emission from the core. This leads to
          an apparently higher Te for R < 0.6 m than in reality. The gratings were
          usually aligned to measure the profile from the core outwards for this
          reason.

        Parameters
        ----------
        times : array_like
            Requested time basis
        gpc1_te_array: array_like
            Te measurements from GPC diagnostic
        gpc1_te_time: array_like
            Time basis of GPC Te measurements
        gpc1_rad_data: array_like
            Radial positions corresponding to GPC channels
        gpc1_rad_time: array_like
            Time basis of GPC channel radial positions
        gpc2_te_array: array_like
            Te measurements from GPC2 diagnostic
        gpc2_te_time: array_like
            Time basis of GPC2 Te measurements
        gpc2_rad_data: array_like
            Radial positions corresponding to GPC2 channels
        gpc2_rad_time: array_like
            Time basis of GPC2 channel radial positions
        efit_time : array_like
            Time basis of '_efit_tree'
        r0 : array_like
            Radial position of the magnetic axis from EFIT
        aminor : array_like
            Horizontal minor radius from EFIT
        btor: array_like
            On-axis toroidal field from magnetics
        t_mag: array_like
            Time basis of magnetic diagnostic measurements
        lh_power: array_like
            Lower hybrid power
        lh_time: array_like
            Time basis of lower hybrid power

        Returns
        -------
        Dictionary of te_core_vs_avg_ece, te_edge_vs_avg_ece, and te_width_ece.

        Sources:
        - https://github.com/MIT-PSFC/disruption-py/blob/matlab/CMOD/matlab-core/
          get_ECE_data_cmod.m
        - K. Zhurovich, et. al. "Calibration of Thomson scattering systems using
          electron cyclotron emission cutoff data," Rev. Sci. Instrum., vol. 76, no. 5,
          p. 053506, 2005, doi: 10.1063/1.1899311.
        - https://github.com/MIT-PSFC/disruption-py/pull/260

        Last Major Update: Henry Wietfeldt (08/28/24), (PR: #260)
        """

        # Constants
        core_bound_factor = 0.2
        edge_bound_factor = 0.8
        min_okay_channels = 9
        min_te = 0.02  # [keV]
        min_btor = 4.5  # [T]
        max_lh_power = 1.0  # [kW]
        min_r_to_avoid_harmonic_overlap = 0.6  # [m]
        rising_tail_factor = 1.2

        # Only use EFITs starting after the GPC diagnostic has profiles.
        if len(gpc1_rad_time) > 0:
            efit_time = efit_time[
                efit_time >= max(np.max(gpc1_rad_time[:, 0]), gpc2_rad_time[0])
            ]
        else:
            efit_time = efit_time[efit_time >= gpc2_rad_time[0]]

        # Interpolate GPC data onto efit timebase. Timebase for radial measurements is
        # slower than efit but radial positions are approx. stable so linear
        # interpolation is safe.
        n_channels = gpc1_te_data.shape[0]
        gpc1_te = np.full((n_channels, len(efit_time)), np.nan)
        gpc1_rad = np.full((n_channels, len(efit_time)), np.nan)
        for i in range(n_channels):
            gpc1_te[i, :] = interp1(gpc1_te_time[i, :], gpc1_te_data[i, :], efit_time)
            if len(gpc1_rad_data[i, :]) > 1:
                gpc1_rad[i, :] = interp1(
                    gpc1_rad_time[i, :], gpc1_rad_data[i, :], efit_time
                )
            else:
                gpc1_rad[i, :] = np.full(len(efit_time), np.nan)

        n_channels = gpc2_te_data.shape[0]
        gpc2_te = np.full((n_channels, len(efit_time)), np.nan)
        gpc2_rad = np.full((n_channels, len(efit_time)), np.nan)
        for i in range(n_channels):
            gpc2_te[i, :] = interp1(gpc2_te_time, gpc2_te_data[i, :], efit_time)
            if len(gpc2_rad_data[i, :]) > 1:
                gpc2_rad[i, :] = interp1(gpc2_rad_time, gpc2_rad_data[i, :], efit_time)
            else:
                gpc2_rad[i, :] = np.full(len(efit_time), np.nan)

        # Combine GPC systems and extend the last radii measurement up until the last
        # EFIT. Radii depend on Bt, which should be stable until the current quench.
        te = np.concatenate((gpc1_te, gpc2_te), axis=0)
        radii = np.concatenate((gpc1_rad, gpc2_rad), axis=0)
        indx_last_rad = np.argmax(efit_time > gpc2_rad_time[-1]) - 1
        for i in range(len(radii)):
            radii[i, indx_last_rad + 1 :] = radii[i, indx_last_rad]

        # Remaining calculations loop over time then radii so transpose for efficient
        # caching
        te = te.T
        radii = radii.T
        for i in range(len(efit_time)):
            sorted_index = np.argsort(radii[i, :])
            radii[i, :] = radii[i, sorted_index]
            te[i, :] = te[i, sorted_index]

        # Time slices with low Btor are unreliable because gratings are often not
        # aligned to field, signal is low, and there are frequent density cutoffs.
        # Time slices with LH heating are unreliable because direct electron heating
        # leads to non-thermal emission
        btor = interp1(t_mag, btor, efit_time)
        if len(lh_time) > 1:
            lh_power = interp1(lh_time, lh_power, efit_time)
        else:
            lh_power = np.zeros(len(efit_time))
        lh_power = np.nan_to_num(lh_power, nan=0.0)
        (okay_time_indices,) = np.where(
            (np.abs(btor) > min_btor) & (lh_power < max_lh_power)
        )

        # Main loop for calculations
        te_core_vs_avg = np.full(len(efit_time), np.nan)
        te_edge_vs_avg = np.full(len(efit_time), np.nan)
        te_hwhm = np.full(len(efit_time), np.nan)
        for i in okay_time_indices:
            # Only consider points that are likely to accurately measure Te
            calib_indices = (te[i, :] > min_te) & (radii[i, :] > 0)
            harmonic_overlap_indices = radii[i, :] < min_r_to_avoid_harmonic_overlap
            nonthermal_overlap_indices = np.full(len(radii[i, :]), False)

            # Identify rising tail (overlap with non-thermal emission). Finding the min
            # Te near the edge and checking outwards for a rising tail seems to do well
            calib_edge = calib_indices & (
                radii[i, :] > r0[i] + edge_bound_factor * aminor[i]
            )
            if np.sum(calib_edge) > 0:
                te_edge = np.min(te[i, calib_edge])
                indx_edge = np.argmin(np.abs(te[i, :] - te_edge))
                for j in range(len(te[i, :]) - 1 - indx_edge):
                    if te[i, indx_edge + j + 1] > rising_tail_factor * te[i, indx_edge]:
                        nonthermal_overlap_indices[indx_edge + j + 1] = True
            okay_indices = (
                calib_indices
                & (~harmonic_overlap_indices)
                & (~nonthermal_overlap_indices)
            )

            if np.sum(okay_indices) > min_okay_channels:
                # Estimate Te width using Gaussian fit with center fixed on mag. axis
                r = radii[i, okay_indices]
                y = te[i, okay_indices]
                guess = [y.max(), (y.max() - y.min()) / 3]
                try:
                    pmu = r0[i]
                    _, psigma = gaussian_fit_with_fixed_mean(pmu, r, y, guess)
                except RuntimeError as exc:
                    if str(exc).startswith("Optimal parameters not found"):
                        continue
                    raise exc

                # rescale from sigma to HWHM
                # https://en.wikipedia.org/wiki/Full_width_at_half_maximum
                te_hwhm[i] = np.abs(psigma) * np.sqrt(2 * np.log(2))

                # Calculate core/edge vs. average using uniformly sampled radial basis
                r_equal_spaced = np.linspace(r0[i], r0[i] + aminor[i], 100)
                te_equal_spaced = interp1(
                    r, y, r_equal_spaced, fill_value=(y[0], y[-1])
                )
                core_indices = (
                    np.abs(r_equal_spaced - r0[i]) < core_bound_factor * aminor[i]
                ) & (~np.isnan(te_equal_spaced))
                edge_indices = (
                    np.abs(r_equal_spaced - r0[i]) > edge_bound_factor * aminor[i]
                ) & (~np.isnan(te_equal_spaced))
                if np.sum(core_indices) > 0:
                    te_core_vs_avg[i] = np.nanmean(
                        te_equal_spaced[core_indices]
                    ) / np.nanmean(te_equal_spaced)
                if np.sum(edge_indices) > 0:
                    te_edge_vs_avg[i] = np.nanmean(
                        te_equal_spaced[edge_indices]
                    ) / np.nanmean(te_equal_spaced)

        te_core_vs_avg = interp1(efit_time, te_core_vs_avg, times)
        te_edge_vs_avg = interp1(efit_time, te_edge_vs_avg, times)
        te_hwhm = interp1(efit_time, te_hwhm, times)
        return {
            "te_core_vs_avg_ece": te_core_vs_avg,
            "te_edge_vs_avg_ece": te_edge_vs_avg,
            "te_width_ece": te_hwhm,
        }

    @staticmethod
    @physics_method(
        columns=["te_core_vs_avg_ece", "te_edge_vs_avg_ece", "te_width_ece"],
        tokamak=Tokamak.CMOD,
    )
    def get_te_profile_params_ece(params: PhysicsMethodParams):
        """
        Calculates $T_e$ peaking factor and width from the electron cyclotron emission (ECE)
        data using the two GPC diagnostic systems.

        GPC diagnostics look at the mid-plane, and each channel detects a different
        emitted frequency associated with the second harmonic, which depends on the toroidal
        magnetic field ($B_t$) and therefore the plasma major radius ($R$).

        - `te_width_ece` is the half-width at half-max of a Gaussian fit of the Te profile
        - `te_core_vs_avg_ece` is defined as mean(core)/mean(all) where core bins are defined
          as those with $|R - R_0| < 0.2 a$ of the magnetic axis.
        - `te_edge_vs_avg_ece` is defined as `mean(edge)/mean(all)` where edge bins are defined as
          those with $0.8 a < |R - R_0| < a$

        For core and edge vs. average calculations, different shots can have different
        radial sampling, and during a few experiments on C-Mod, $B_t$ was changed during
        the shot, changing the radial sampling. Different radial samplings can have
        different proportions of core to edge sampling, which affects the mean $T_e$ over
        the whole profile, biasing the core vs average and edge vs average statistics.
        Therefore, we use a uniformly sampled radial basis from $R_0$ to $R_0+a$. We use many
        interpolated radial points to minimize artifacts caused by a point moving
        across the arbitrary core or edge boundary.

        Parameters
        ----------
        params : PhysicsMethodParams
            The parameters containing the MDSplus connection, shot id and more.

        Returns
        ----------
        dict
            A dictionary containing the $T_e$ width (`te_width_ece`), the core-vs-average
            (`te_core_vs_avg_ece`), and the edge-vs-average peak factors (`te_edge_vs_avg_ece`)
            from the ECE data.

        References
        -------
        - referenced sources: [get_ECE_data_cmod.m](https://github.com/MIT-PSFC/
        disruption-py/blob/matlab/CMOD/matlab-core/get_ECE_data_cmod.m)
        - pull requests: #[260](https://github.com/MIT-PSFC/disruption-py/pull/260)
        """

        # Constants
        n_gpc1_channels = 9

        # Get magnetic axis data from EFIT
        r0 = params.mds_conn.get_data(
            r"\efit_aeqdsk:rmagx/100", tree_name="_efit_tree"
        )  # [m]
        aminor, efit_time = params.mds_conn.get_data_with_dims(
            r"\efit_aeqdsk:aout/100", tree_name="_efit_tree"
        )  # [m], [s]

        # Btor and LH Power used for filtering okay time slices
        btor, t_mag = params.mds_conn.get_data_with_dims(
            r"\btor", tree_name="magnetics"
        )  # [T], [s]
        try:
            lh_power, lh_time = params.mds_conn.get_data_with_dims(
                ".results:netpow", tree_name="lh"
            )  # [kW], [s]
        except mdsExceptions.MdsException:
            # When LH power is off, it's often not stored in tree or it's a single 0.
            lh_power = 0.0
        if not isinstance(lh_power, np.ndarray):
            lh_time = np.copy(efit_time)
            lh_power = np.zeros(len(efit_time))

        # Read in Te profile measurements from 9 GPC1 ("GPC" in MDSplus tree) channels
        node_path = ".ece.gpc_results"
        gpc1_te_data = []
        gpc1_te_time = []
        gpc1_rad_data = []
        gpc1_rad_time = []
        for i in range(n_gpc1_channels):
            try:
                te_data, te_time = params.mds_conn.get_data_with_dims(
                    f"{node_path}.te:te{i + 1}", tree_name="electrons"
                )  # [keV], [s]
                rad_data, rad_time = params.mds_conn.get_data_with_dims(
                    f"{node_path}.rad:r{i + 1}", tree_name="electrons"
                )  # [m], [s]
                # For C-Mod shot 1120522025 (and maybe others), rad_time is strings.
                # Don't use channel in that case
                if np.issubdtype(rad_time.dtype, np.floating):
                    gpc1_te_data.append(te_data)
                    gpc1_te_time.append(te_time)
                    gpc1_rad_data.append(rad_data)
                    gpc1_rad_time.append(rad_time)
            except mdsExceptions.MdsException:
                continue
        gpc1_te_data = np.array(gpc1_te_data)
        gpc1_te_time = np.array(gpc1_te_time)
        gpc1_rad_data = np.array(gpc1_rad_data)
        gpc1_rad_time = np.array(gpc1_rad_time)

        # Read in Te profile measurements from GPC2 (19 channels)
        node_path = ".gpc_2.results"
        gpc2_te_data, gpc2_te_time = params.mds_conn.get_data_with_dims(
            node_path + ":gpc2_te", tree_name="electrons"
        )  # [keV], [s]
        gpc2_rad_data, gpc2_rad_time = params.mds_conn.get_data_with_dims(
            node_path + ":radii", tree_name="electrons"
        )  # [m], [s]

        return CmodPhysicsMethods._get_te_profile_params_ece(
            params.times,
            gpc1_te_data,
            gpc1_te_time,
            gpc1_rad_data,
            gpc1_rad_time,
            gpc2_te_data,
            gpc2_te_time,
            gpc2_rad_data,
            gpc2_rad_time,
            efit_time,
            r0,
            aminor,
            btor,
            t_mag,
            lh_power,
            lh_time,
        )

    @staticmethod
    @physics_method(
        columns=["prad_peaking"],
        tokamak=Tokamak.CMOD,
    )
    def get_prad_peaking(params: PhysicsMethodParams):
        """
        Calculate the peaking factor for radiated power.

        Parameters
        ----------
        params : PhysicsMethodParams
            The parameters containing the MDSplus connection, shot id and more.

        Returns
        -------
        dict
            A dictionary containing the peaking factor for radiated power (`prad_peaking`).

        References
        -------
        - original source: [get_Prad_peaking.m](https://github.com/MIT-PSFC/disruption-py/
        blob/matlab/CMOD/matlab-core/get_Prad_peaking.m)
        - pull requests: #[200](https://github.com/MIT-PSFC/disruption-py/
        pull/200), #[227](https://github.com/MIT-PSFC/disruption-py/pull/227)
        - issues: #[92](https://github.com/MIT-PSFC/disruption-py/issues/
        92), #[192](https://github.com/MIT-PSFC/disruption-py/
        issues/192), #[206](https://github.com/MIT-PSFC/disruption-py/issues/206)

        """
        prad_peaking = np.full(len(params.times), np.nan)
        nan_output = {"prad_peaking": prad_peaking}
        r0 = params.mds_conn.get_data(
            r"\efit_aeqdsk:rmagx/100", tree_name="_efit_tree"
        )  # [m]
        z0 = params.mds_conn.get_data(
            r"\efit_aeqdsk:zmagx/100", tree_name="_efit_tree"
        )  # [m]
        aminor, efit_time = params.mds_conn.get_data_with_dims(
            r"\efit_aeqdsk:aout/100", tree_name="_efit_tree"
        )  # [m], [s]
        got_axa = False
        try:
            bright_axa, t_axa, r_axa = params.mds_conn.get_data_with_dims(
                r"\SPECTROSCOPY::TOP.BOLOMETER.RESULTS.DIODE.AXA:BRIGHT",
                tree_name="spectroscopy",
                dim_nums=[1, 0],
            )  # [W/m^2], [s], [m]
            z_axa = params.mds_conn.get_data(
                r"\SPECTROSCOPY::TOP.BOLOMETER.DIODE_CALIB.AXA:Z_O",
                tree_name="spectroscopy",
            )  # [m]
            good_axa = params.mds_conn.get_data(
                r"\SPECTROSCOPY::TOP.BOLOMETER.DIODE_CALIB.AXA:GOOD",
                tree_name="spectroscopy",
            )  # [index]
            got_axa = True
        except mdsExceptions.MdsException:
            params.logger.debug("Failed to get AXA data")
        got_axj = False
        try:
            bright_axj, t_axj, r_axj = params.mds_conn.get_data_with_dims(
                r"\SPECTROSCOPY::TOP.BOLOMETER.RESULTS.DIODE.AXJ:BRIGHT",
                tree_name="spectroscopy",
                dim_nums=[1, 0],
            )  # [W/m^2], [s], [m]
            z_axj = params.mds_conn.get_data(
                r"\SPECTROSCOPY::TOP.BOLOMETER.DIODE_CALIB.AXJ:Z_O",
                tree_name="spectroscopy",
            )  # [m]
            good_axj = params.mds_conn.get_data(
                r"\SPECTROSCOPY::TOP.BOLOMETER.DIODE_CALIB.AXJ:GOOD",
                tree_name="spectroscopy",
            )  # [index]
            got_axj = True
        except mdsExceptions.MdsException:
            params.logger.debug("Failed to get AXJ data")
        if not (got_axa or got_axj):
            return nan_output
        a_minor = interp1(efit_time, aminor, params.times)
        r0 = interp1(efit_time, r0, params.times)
        z0 = interp1(efit_time, z0, params.times)
        if got_axa:
            good_axa = np.where(good_axa > 0)[0]
            bright_axa = bright_axa[:, good_axa]
            axa_interp = np.full((bright_axa.shape[1], len(params.times)), np.nan)
            r_axa = r_axa[good_axa]
            for i in range(bright_axa.shape[1]):
                interped = interp1(t_axa.T, bright_axa[:, i], params.times.T)
                indx = np.where(interped < 0)
                interped[indx] = np.nan
                axa_interp[i, :] = interped
        if got_axj:
            good_axj = np.where(good_axj > 0)[0]
            bright_axj = bright_axj[:, good_axj]
            axj_interp = np.full((bright_axj.shape[1], len(params.times)), np.nan)
            r_axj = r_axj[good_axj]
            for i in range(bright_axj.shape[1]):
                interped = interp1(t_axj.T, bright_axj[:, i], params.times.T)
                indx = np.where(interped < 0)
                interped[indx] = np.nan
                axj_interp[i, :] = interped
        for i in range(len(params.times)):
            core_radiation = np.array([])
            all_radiation = np.array([])
            if got_axa:
                axa_dist = np.sqrt((r_axa - r0[i]) ** 2 + (z0[i] - z_axa) ** 2)
                axa_core_index = axa_dist < 0.2 * a_minor[i]
                core_radiation = np.append(
                    core_radiation, axa_interp[axa_core_index, i]
                )
                all_radiation = np.append(all_radiation, axa_interp[:, i])
            if got_axj:
                axj_dist = np.sqrt((r_axj - r0[i]) ** 2 + (z0[i] - z_axj) ** 2)
                axj_core_index = axj_dist < 0.2 * a_minor[i]
                core_radiation = np.append(
                    core_radiation, axj_interp[axj_core_index, i]
                )
                all_radiation = np.append(all_radiation, axj_interp[:, i])
            with warnings.catch_warnings():
                warnings.filterwarnings(action="ignore", message="Mean of empty slice")
                prad_peaking[i] = np.nanmean(core_radiation) / np.nanmean(all_radiation)
        return {"prad_peaking": prad_peaking}

    # TODO: get more accurate description of soft x-ray data
    @staticmethod
    @physics_method(columns=["sxr"], tokamak=Tokamak.CMOD)
    def get_sxr_data(params: PhysicsMethodParams):
        """
        Retrieve the central soft X-ray (SXR) signal (*array 1 chord 16*) for a given shot.

        Parameters
        ----------
        params : PhysicsMethodParams
            The parameters containing the MDSplus connection, shot id and more.

        Returns
        -------
        dict
            A dictionary containing the soft X-ray data (`sxr`).

        References
        -------
        - original source: [get_sxr_data.m](https://github.com/MIT-PSFC/disruption-py/
        blob/matlab/CMOD/matlab-core/get_sxr_data.m)

        """
        sxr, t_sxr = params.mds_conn.get_data_with_dims(
            r"\top.brightnesses.array_1:chord_16",
            tree_name="xtomo",
        )  # [W/m^2], [s]
        sxr = interp1(t_sxr, sxr, params.times)
        return {"sxr": sxr}

    @staticmethod
    @physics_method(columns=["beta_n"], tokamak=Tokamak.CMOD)
    def get_beta_normalized(params: PhysicsMethodParams):
        r"""
        Calculate the normalized beta, $\beta_N$, also known as the Troyon factor:
        $$
        \beta_N = \beta_\text{tot} \frac{a B_t}{I_p}
        $$

        Where $I_p$ is in MA, and the total plasma beta $\beta$ is defined as: [^1]
        $$
        \beta_\text{tot} = \frac{p}{B^2/2\mu_0}
        $$

        Since the total beta is dominated by the toroidal beta,
        $$
        \frac{1}{\beta_\text{tot}} = \frac{1}{\beta_\text{tor}} +
        \frac{1}{\beta_\text{pol}}
        $$

        we can approximate $\beta_N$ using $\beta_\text{tor}$. This definition
        is consistent with that of `EFIT_AEQDSK:BETAN` which isn't available for
        pre-2000 shots.

        To make the input data consistent with `EFIT_AEQDSK:BETAN`, we use
        `CPASMA` and `BTAXP` from `EFIT_AEQDSK` instead of `IP` and `BTOR` from
        `MAGNETICS` for $I_p$ and $B_t$.

        [^1]: http://wiki.fusenet.eu/fusionwiki/index.php/Beta

        Parameters
        ----------
        params : PhysicsMethodParams
            The parameters containing the MDSplus connection, shot id and more.

        Returns
        -------
        dict
            A dictionary containing the `beta_n` data given in percentage.

        References
        ----------
        - pull request: #[343](https://github.com/MIT-PSFC/disruption-py/pull/343)

        """
        # Get signals from EFIT tree
        beta_t, efittime = params.mds_conn.get_data_with_dims(
            r"\efit_aeqdsk:betat", tree_name="_efit_tree"
        )  # [%], [s]
        ip = params.mds_conn.get_data(
            r"\efit_aeqdsk:cpasma/1e6", tree_name="_efit_tree"
        )  # [MA]
        aminor = params.mds_conn.get_data(
            r"\efit_aeqdsk:aout/100", tree_name="_efit_tree"
        )  # [m]
        btor = params.mds_conn.get_data(
            r"\efit_aeqdsk:btaxp", tree_name="_efit_tree"
        )  # [T]

        # Calculate beta_n
        with np.errstate(divide="ignore", invalid="ignore"):
            ip_normalized = ip / (aminor * btor)
            beta_n = beta_t / ip_normalized

        # Interpolate beta_n to params.times
        beta_n = interp1(efittime, beta_n, params.times)

        return {"beta_n": beta_n}

    @staticmethod
    @physics_method(columns=["v_surf"], tokamak=Tokamak.CMOD)
    def get_surface_voltage(params: PhysicsMethodParams):
        r"""
        Calculate the plasma surface voltage defined as
        $$
        v_\text{surf} = -2 \pi \frac{d\phi}{dt}
        $$

        Note that there is a `VSURFA` node in the `EFIT` tree, however the stored
        data are all zeros for every shot.

        Parameters
        ----------
        params : PhysicsMethodParams
            The parameters containing the MDSplus connection, shot id and more.

        Returns
        -------
        dict
            A dictionary containing the surface voltage (`v_surf`) data.

        References
        -------
        - pull requests: #[23](https://github.com/MIT-PSFC/disruption-py/
        pull/23), #[344](https://github.com/MIT-PSFC/disruption-py/pull/344), #[345](https://
        github.com/MIT-PSFC/disruption-py/pull/345), #[356](https://github.com/MIT-PSFC/
        disruption-py/pull/356)
        - issues: #[25](https://github.com/MIT-PSFC/disruption-py/issues/25), #[29](https://
        github.com/MIT-PSFC/disruption-py/issues/29)

        Notes
        -------
        The CMOD EFIT tree does have a `VSURFA` node, but the stored values
        are zeros for every shot.
        """
        # Get signals from EFIT tree
        sibdry, efit_time = params.mds_conn.get_data_with_dims(
            r"\efit_aeqdsk:sibdry", tree_name="_efit_tree"
        )  # [V*s/rad], [s]

        # Compute v_surf and interpolate to params.times
        v_surf = -2 * np.pi * np.gradient(sibdry, efit_time)
        v_surf = interp1(efit_time, v_surf, params.times)

        return {"v_surf": v_surf}

    @staticmethod
    def _is_on_blacklist(shot_id: int) -> bool:
        """
        TODO why will these shots cause `_get_peaking_factors`,
        `_get_peaking_factors_no_tci`, and `_get_edge_parameters` to fail?
        """
        if (
            1120000000 < shot_id < 1120213000
            or 1140000000 < shot_id < 1140227000
            or 1150000000 < shot_id < 1150610000
            or 1160000000 < shot_id < 1160303000
        ):
            return True
        return False<|MERGE_RESOLUTION|>--- conflicted
+++ resolved
@@ -199,13 +199,8 @@
 
         Returns
         -------
-<<<<<<< HEAD
         xr.Dataset
             A dataset containing the interpolated Ip parameters, including
-            "ip", "dip_dt", "dip_smoothed", "ip_prog", "dipprog_dt", and "ip_error".
-=======
-        dict
-            A dictionary containing the interpolated Ip parameters, including
             `ip`, `dip_dt`, `dip_smoothed`, `ip_prog`, `dipprog_dt`, and `ip_error`.
 
         References
@@ -214,7 +209,6 @@
         disruption-py/blob/matlab/CMOD/matlab-core/get_Ip_parameters.m)
         - pull requests: #[181](https://github.com/MIT-PSFC/disruption-py/pull/181)
         - issues: #[175](https://github.com/MIT-PSFC/disruption-py/issues/175)
->>>>>>> d059c2d8
         """
         # Automatically generated
         active_segments = CmodPhysicsMethods._get_active_wire_segments(params=params)
