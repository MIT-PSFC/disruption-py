--- conflicted
+++ resolved
@@ -471,11 +471,7 @@
         efittime : array_like
             The EFIT time base.
         dip_smoothed : array_like
-<<<<<<< HEAD
-            The smoothed time derivative of the plasma current.
-=======
             The smoothed time derivative of the measured plasma current.
->>>>>>> 6206430b
         ip : array_like
             The plasma current.
         r0 : array_like
@@ -655,11 +651,7 @@
         Parameters
         ----------
         times : np.ndarray
-<<<<<<< HEAD
-            The time array for which to calculate the kappa area.
-=======
             The time array for which to calculate the kappa_area.
->>>>>>> 6206430b
         aminor : np.ndarray
             The minor radius values.
         area : np.ndarray
@@ -1173,11 +1165,7 @@
         -------
         dict
             A dictionary containing peaking factors for electron density (`ne_peaking`),
-<<<<<<< HEAD
-            electron temperature (`te_peaking`), and pressure (`pressure_peaking`).
-=======
             temperature (`te_peaking`), and pressure (`pressure_peaking`).
->>>>>>> 6206430b
         """
         use_ts_tci_calibration = False
         # Ignore shots on the blacklist
