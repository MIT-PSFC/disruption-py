--- conflicted
+++ resolved
@@ -586,34 +586,6 @@
         v_0 = interp1(time, v_0, times)
         return {"v_0": v_0}
 
-<<<<<<< HEAD
-=======
-    # TODO: Calculate v_mid
-    @staticmethod
-    @physics_method(columns=["v_0"], tokamak=Tokamak.CMOD)
-    def get_rotation_velocity(params: PhysicsMethodParams):
-        # pylint: disable-next=deprecated-method
-        with resources.path(disruption_py.data, "lock_mode_calib_shots.txt") as fio:
-            calibrated = pd.read_csv(fio)
-        # Check to see if shot was done on a day where there was a locked
-        # mode HIREX calibration by cross checking with list of calibrated
-        # runs. If not calibrated, raise an error.
-        if params.shot_id not in calibrated:
-            raise CalculationError("Not calibrated")
-
-        intensity, time = params.mds_conn.get_data_with_dims(
-            ".hirex_sr.analysis.a:int", tree_name="spectroscopy", astype="float64"
-        )
-        vel, hirextime = params.mds_conn.get_data_with_dims(
-            ".hirex_sr.analysis.a:vel", tree_name="spectroscopy", astype="float64"
-        )
-
-        output = CmodPhysicsMethods._get_rotation_velocity(
-            params.times, intensity, time, vel, hirextime
-        )
-        return output
-
->>>>>>> 572ba1a7
     # TODO: Split into static and instance method
     @staticmethod
     def _get_n_equal_1_amplitude():
