#!/usr/bin/env python3

"""
Module for retrieving and calculating data for CMOD physics methods.
"""

import warnings

import numpy as np
from MDSplus import mdsExceptions

from disruption_py.core.physics_method.caching import cache_method
from disruption_py.core.physics_method.decorator import physics_method
from disruption_py.core.physics_method.errors import CalculationError
from disruption_py.core.physics_method.params import PhysicsMethodParams
from disruption_py.core.utils.math import (
    gaussian_fit,
    gaussian_fit_with_fixed_mean,
    interp1,
    smooth,
)
from disruption_py.machine.cmod.thomson import CmodThomsonDensityMeasure
from disruption_py.machine.tokamak import Tokamak


class CmodPhysicsMethods:
    """
    This class provides methods to retrieve and calculate physics-related data
    for CMOD.
    """

    @staticmethod
    @cache_method
    def _get_active_wire_segments(params: PhysicsMethodParams):
        """
        Retrieve active wire segments from the MDSplus tree.

        Parameters
        ----------
        params : PhysicsMethodParams
            The parameters containing the MDSplus connection and shot info.

        Returns
        -------
        list of tuple
            A list of tuples, where each tuple contains the node path of the
            active segment and its start time. The list is sorted by start time.
        """
        params.mds_conn.open_tree(tree_name="pcs")
        root_nid = params.mds_conn.get("GetDefaultNid()")
        children_nids = params.mds_conn.get(
            'getnci(getnci($, "CHILDREN_NIDS"), "NID_NUMBER")', arguments=root_nid
        )
        children_paths = params.mds_conn.get(
            'getnci($, "FULLPATH")', arguments=children_nids
        )

        # Collect active segments and their information
        active_segments = []
        for node_path in children_paths:
            node_path = node_path.strip()
            if node_path.split(".")[-1].startswith("SEG_"):
                is_on = params.mds_conn.get_data(
                    'getnci($, "STATE")', arguments=node_path + ":SEG_NUM"
                )
                # 0 represents node being on, 1 represents node being off
                if is_on != 0:
                    continue
                active_segments.append(
                    (
                        node_path,
                        params.mds_conn.get_data(
                            node_path + ":start_time", tree_name="pcs"
                        ),
                    )
                )

        active_segments.sort(key=lambda n: n[1])
        return active_segments

    @staticmethod
    @physics_method(columns=["time_until_disrupt"], tokamak=Tokamak.CMOD)
    def get_time_until_disrupt(params: PhysicsMethodParams):
        """
        Calculate the time until disruption.

        Currently, the disruption time is queried from the `DISRUPTIONS` table
        in the SQL database of each machine. These disruption times were calculated
        using Robert Granetz's routine.

        Parameters
        ----------
        params : PhysicsMethodParams
            The parameters containing the disruption information and times.

        Returns
        -------
        dict
            A dictionary with a single key `time_until_disrupt`.

        References
        -------
        - original source: [get_t_disrupt.m](https://github.com/MIT-PSFC/disruption-py/blob/matlab/CMOD/matlab-core/get_t_disrupt.m)
        - issues: #[223](https://github.com/MIT-PSFC/disruption-py/issues/223)

        """
        time_until_disrupt = [np.nan]
        if params.disrupted:
            time_until_disrupt = params.disruption_time - params.times
        return {"time_until_disrupt": time_until_disrupt}

    @staticmethod
    def _get_ip_parameters(times, ip, magtime, ip_prog, pcstime):
        """
        Calculates actual and programmed current as well as their derivatives
        and difference.

        The time derivatives are useful for discriminating between the ramp up, flattop,
        and ramp down phases.

        Parameters
        ----------
        times : array_like
            Time array for the shot.
        ip : array_like
            Actual plasma current.
        magtime : array_like
            Time array for the plasma current.
        ip_prog : array_like
            Programmed plasma current.
        pcstime : array_like
            Time array for the programmed plasma current.

        Returns
        -------
        ip : array_like
            Actual plasma current.
        dip_dt : array_like
            Time derivative of the actual plasma current.
        dip_smoothed : array_like
            Smoothed time derivative of the actual plasma current.
        ip_prog : array_like
            Programmed plasma current.
        dipprog_dt : array_like
            Time derivative of the programmed plasma current.
        ip_error : array_like
            Difference between the actual and programmed plasma current.

        Original Authors
        ----------------
        - Alex Tinguely
        - Robert Granetz
        - Ryan Sweeney

        Sources
        -------
        - matlab/cmod_matlab/matlab-core/get_Ip_parameters.m
        """
        dip = np.gradient(ip, magtime)
        dip_smoothed = smooth(dip, 11)  # ,ends_type=0)
        dipprog_dt = np.gradient(ip_prog, pcstime)
        ip_prog = interp1(
            pcstime, ip_prog, times, bounds_error=False, fill_value=ip_prog[-1]
        )
        dipprog_dt = interp1(pcstime, dipprog_dt, times, bounds_error=False)
        ip = interp1(magtime, ip, times)
        dip = interp1(magtime, dip, times)
        dip_smoothed = interp1(magtime, dip_smoothed, times)

        ip_error = (np.abs(ip) - np.abs(ip_prog)) * np.sign(ip)
        # import pdb; pdb.set_trace()
        output = {
            "ip": ip,
            "dip_dt": dip,
            "dip_smoothed": dip_smoothed,
            "ip_prog": ip_prog,
            "dipprog_dt": dipprog_dt,
            "ip_error": ip_error,
        }
        return output

    @staticmethod
    @physics_method(
        columns=["ip", "dip_dt", "dip_smoothed", "ip_prog", "dipprog_dt", "ip_error"],
        tokamak=Tokamak.CMOD,
    )
    def get_ip_parameters(params: PhysicsMethodParams):
        """
        Calculates actual and programmed current as well as their time derivatives
        and difference.

        The time derivatives are useful for discriminating between the ramp up, flattop,
        and ramp down phases.

        Parameters
        ----------
        params : PhysicsMethodParams
            The parameters containing the MDSplus connection, shot id and more.

        Returns
        -------
        dict
            A dictionary containing the interpolated Ip parameters, including
            `ip`, `dip_dt`, `dip_smoothed`, `ip_prog`, `dipprog_dt`, and `ip_error`.

        References
        -------
        - original source: [get_Ip_parameters.m](https://github.com/MIT-PSFC/disruption-py/blob/matlab/CMOD/matlab-core/get_Ip_parameters.m)
        - pull requests: #[181](https://github.com/MIT-PSFC/disruption-py/pull/181)
        - issues: #[175](https://github.com/MIT-PSFC/disruption-py/issues/175)
        """
        # Automatically generated
        active_segments = CmodPhysicsMethods._get_active_wire_segments(params=params)

        # Default PCS timebase is 1 KHZ
        pcstime = np.array(np.arange(-4, 12.383, 0.001))
        ip_prog = np.full(pcstime.shape, np.nan)

        # For each active segment:
        # 1.) Find the wire for IP control and check if it has non-zero PID gains
        # 2.) IF it does, interpolate IP programming onto the PCS timebase
        # 3.) Clip to the start and stop times of PCS timebase
        for node_path, start in active_segments:
            # Ip wire can be one of 16 but is normally no. 16
            for wire_index in range(16, 0, -1):
                wire_node_name = params.mds_conn.get_data(
                    node_path + f":P_{wire_index :02d}:name",
                    tree_name="pcs",
                    astype=None,
                )
                if wire_node_name == "IP":
                    try:
                        pid_gains = params.mds_conn.get_data(
                            node_path + f":P_{wire_index :02d}:pid_gains",
                            tree_name="pcs",
                        )
                        if np.any(pid_gains):
                            signal, sigtime = params.mds_conn.get_data_with_dims(
                                node_path + f":P_{wire_index :02d}", tree_name="pcs"
                            )
                            ip_prog_temp = interp1(
                                sigtime,
                                signal,
                                pcstime,
                                bounds_error=False,
                                fill_value=signal[-1],
                            )
                            end = pcstime[
                                np.argmin(np.abs(pcstime - sigtime[-1]) + 0.0001)
                            ]
                            segment_indices = np.where(
                                (pcstime >= start) & (pcstime <= end)
                            )
                            ip_prog[segment_indices] = ip_prog_temp[segment_indices]
                    except mdsExceptions.MdsException as e:
                        params.logger.warning(
                            "Error getting PID gains for wire {wire_index}",
                            wire_index=wire_index,
                        )
                        params.logger.opt(exception=True).debug(e)
                    break  # Break out of wire_index loop
        ip, magtime = params.mds_conn.get_data_with_dims(
            r"\ip", tree_name="magnetics"
        )  # [A], [s]
        output = CmodPhysicsMethods._get_ip_parameters(
            params.times, ip, magtime, ip_prog, pcstime
        )
        return output

    @staticmethod
    def _get_z_parameters(times, z_prog, pcstime, z_error_without_ip, ip, dpcstime):
        """
        Get values of Z_error, Z_prog, and derived signals from plasma control
        system (PCS).

        Z_prog is the programmed vertical position of the plasma current centroid,
        and Z_error is the difference between the actual position and that requested
        (Z_error = Z_cur - Z_prog). Thus, the actual (estimated) position, Z_cur,
        can be calculated. And the vertical velocity, v_z, can be taken from the
        time derivative, and the product z_times_v_z ( = Z_cur * v_z) is also calculated.

        Parameters
        ----------
        times : array_like
            Time array for the shot.
        z_prog : array_like
            Programmed vertical position of the plasma current centroid.
        pcstime : array_like
            Time array for the programmed vertical position of the plasma current
            centroid.
        z_error_without_ip : array_like
            Difference between the actual and programmed vertical position of the
            plasma current centroid.
        ip : array_like
            Actual plasma current.
        dpcstime : array_like
            Time array for the actual plasma current.

        Returns
        -------
        z_error : array_like
            Difference between the actual and programmed vertical position of the
            plasma current centroid.
        z_prog : array_like
            Programmed vertical position of the plasma current centroid.
        z_cur : array_like
            Actual (estimated) vertical position of the plasma current centroid.
        v_z : array_like
            Vertical velocity.
        z_times_v_z : array_like
            Product of the vertical position and vertical velocity.

        Original Authors
        ----------------
        - Alex Tinguely
        - Robert Granetz

        Sources
        -------
        - matlab/cmod_matlab/matlab-core/get_Z_parameters.m

        """
        divsafe_ip = np.where(ip != 0, ip, np.nan)
        z_error = -1 * z_error_without_ip / divsafe_ip  # [m]
        z_prog_dpcs = interp1(pcstime, z_prog, dpcstime)
        z_cur = z_prog_dpcs + z_error  # [m]
        v_z = np.gradient(z_cur, dpcstime)  # m/s
        z_times_v_z = z_cur * v_z  # m^2/s
        z_prog = interp1(pcstime, z_prog, times, "linear", False, z_prog[-1])
        z_error = interp1(dpcstime, z_error, times, "linear", False, z_error[-1])
        z_cur = interp1(dpcstime, z_cur, times, "linear", False, z_cur[-1])
        v_z = interp1(dpcstime, v_z, times, "linear", False, v_z[-1])
        z_times_v_z = interp1(
            dpcstime, z_times_v_z, times, "linear", False, z_times_v_z[-1]
        )
        output = {
            "z_error": z_error,
            "z_prog": z_prog,
            "zcur": z_cur,
            "v_z": v_z,
            "z_times_v_z": z_times_v_z,
        }
        return output

    @staticmethod
    @physics_method(
        columns=["z_error", "z_prog", "zcur", "v_z", "z_times_v_z"],
        tokamak=Tokamak.CMOD,
    )
    def get_z_parameters(params: PhysicsMethodParams):
        r"""
        Get values of the programmed vertical position of the  plasma current
        centroid $z_\text{prog}$ and the control error $z_\text{error}$ from
        the plasma control system (PCS), then calculate the estimated current centroid
        position $z_\text{cur} = z_\text{prog} + z_\text{error}$, the vertical velocity
        $v_z = \frac{d}{dt}z_\text{cur}$, and the product $z_\text{cur} \cdot v_z$.

        Parameters
        ----------
        params : PhysicsMethodParams
            The parameters containing the MDSplus connection, shot id and more.

        Returns
        -------
        dict
            A dictionary containing the vertical position parameters, including `z_error`, `z_prog`,
            `zcur`, `v_z`, and `z_times_v_z`.

        References
        -------
        - original source: [get_Z_parameters.m](https://github.com/MIT-PSFC/disruption-py/blob/matlab/CMOD/matlab-core/get_Z_parameters.m)
        - pull requests: #[134](https://github.com/MIT-PSFC/disruption-py/pull/134), #[136](https://github.com/MIT-PSFC/disruption-py/pull/136)
        - issues: #[133](https://github.com/MIT-PSFC/disruption-py/issues/133)
        """
        pcstime = np.array(np.arange(-4, 12.383, 0.001))
        z_prog = np.full(pcstime.shape, np.nan)
        z_prog_temp = z_prog.copy()
        z_wire_index = -1
        active_wire_segments = CmodPhysicsMethods._get_active_wire_segments(
            params=params
        )

        for node_path, start in active_wire_segments:
            for wire_index in range(1, 17):
                wire_node_name = params.mds_conn.get_data(
                    node_path + f":P_{wire_index:02d}:name",
                    tree_name="pcs",
                    astype=None,
                )
                if wire_node_name == "ZCUR":
                    try:
                        pid_gains = params.mds_conn.get_data(
                            node_path + f":P_{wire_index:02d}:pid_gains",
                            tree_name="pcs",
                        )
                        if np.any(pid_gains):
                            signal, sigtime = params.mds_conn.get_data_with_dims(
                                node_path + f":P_{wire_index:02d}", tree_name="pcs"
                            )
                            end = sigtime[
                                np.argmin(np.abs(sigtime - pcstime[-1]) + 0.0001)
                            ]
                            z_prog_temp = interp1(
                                sigtime,
                                signal,
                                pcstime,
                                "linear",
                                False,
                                fill_value=signal[-1],
                            )
                            z_wire_index = wire_index
                            segment_indices = [
                                np.where((pcstime >= start) & (pcstime <= end))
                            ]
                            z_prog[segment_indices] = z_prog_temp[segment_indices]
                            break
                    except mdsExceptions.MdsException as e:
                        params.logger.opt(exception=True).debug(e)
                        continue  # TODO: Consider raising appropriate error
                else:
                    continue
                break
        if z_wire_index == -1:
            raise CalculationError("Data source error: No ZCUR wire was found")
        # Read in A_OUT, which is a 16xN matrix of the errors for *all* 16 wires for
        # *all* of the segments. Note that DPCS time is usually taken at 10kHz.
        wire_errors, dpcstime = params.mds_conn.get_data_with_dims(
            r"\top.hardware.dpcs.signals:a_out", tree_name="hybrid", dim_nums=[1]
        )
        # The value of Z_error we read is not in the units we want. It must be *divided*
        #  by a factor AND *divided* by the plasma current.
        z_error_without_factor_and_ip = wire_errors[:, z_wire_index]
        z_error_without_ip = np.full(z_error_without_factor_and_ip.shape, np.nan)
        # Also, it turns out that different segments have different factors. So we
        # search through the active segments (determined above), find the factors,
        # and *divide* by the factor only for the times in the active segment (as
        # determined from start_times and stop_times.
        for i, (_, start) in enumerate(active_wire_segments):
            if i == len(active_wire_segments) - 1:
                end = pcstime[-1]
            else:
                end = active_wire_segments[i + 1][1]
            z_factor = params.mds_conn.get_data(
                rf"\dpcs::top.seg_{i + 1:02d}:p_{z_wire_index:02d}:predictor:factor",
                tree_name="hybrid",
            )
            temp_indx = np.where((dpcstime >= start) & (dpcstime <= end))
            z_error_without_ip[temp_indx] = (
                z_error_without_factor_and_ip[temp_indx] / z_factor
            )  # [A*m]
        # Next we grab ip, which comes from a_in:input_056. This also requires
        # *multiplication* by a factor.
        # NOTE that I can't get the following ip_without_factor to work for shots
        # before 2015.
        # TODO: Try to fix this
        if params.shot_id > 1150101000:
            ip_without_factor = params.mds_conn.get_data(
                r"\hybrid::top.hardware.dpcs.signals.a_in:input_056", tree_name="hybrid"
            )
            ip_factor = params.mds_conn.get_data(
                r"\hybrid::top.dpcs_config.inputs:input_056:p_to_v_expr",
                tree_name="hybrid",
            )
            ip = ip_without_factor * ip_factor  # [A]
        else:
            ip, ip_time = params.mds_conn.get_data_with_dims(
                r"\ip", tree_name="magnetics"
            )  # [A], [s]
            ip = interp1(ip_time, ip, dpcstime)
        return CmodPhysicsMethods._get_z_parameters(
            params.times, z_prog, pcstime, z_error_without_ip, ip, dpcstime
        )

    @staticmethod
    def _get_ohmic_parameters(
        times, v_loop, v_loop_time, li, efittime, dip_smoothed, ip, r0
    ):
        """
        Calculate the ohmic power from the loop voltage, inductive voltage, and
        plasma current.

        Parameters
        ----------
        times : array_like
            The times at which to calculate the ohmic power.
        v_loop : array_like
            The loop voltage.
        v_loop_time : array_like
            The times at which the loop voltage was measured.
        li : array_like
            The plasma's internal inductance from EFIT.
        efittime : array_like
            The EFIT time base.
        dip_smoothed : array_like
            The smoothed time derivative of the measured plasma current.
        ip : array_like
            The plasma current.
        r0 : array_like
            The major radius of the plasma's magnetic axis.

        Returns
        -------
        p_oh : array_like
            The ohmic power.
        v_loop : array_like
            The loop voltage.
        """
        inductance = 4.0 * np.pi * 1.0e-7 * r0 * li / 2.0
        v_loop = interp1(v_loop_time, v_loop, times)
        inductance = interp1(efittime, inductance, times)
        v_inductive = inductance * dip_smoothed
        v_resistive = v_loop - v_inductive
        p_ohm = ip * v_resistive
        output = {"p_oh": p_ohm, "v_loop": v_loop}
        return output

    @staticmethod
    @physics_method(
        columns=["p_oh", "v_loop"],
        tokamak=Tokamak.CMOD,
    )
    def get_ohmic_parameters(params: PhysicsMethodParams):
        """
        Calculate the ohmic heating power from the loop voltage, inductive voltage, and
        plasma current.

        Parameters
        ----------
        params : PhysicsMethodParams
            The parameters containing the MDSplus connection, shot id and more.

        Returns
        -------
        dict
            A dictionary containing the loop voltage (`v_loop`) and the ohmic
            heating power (`p_oh`).

        References
        -------
        - original source: [get_P_ohm.m](https://github.com/MIT-PSFC/disruption-py/blob/matlab/CMOD/matlab-core/get_P_ohm.m)
        - pull requests: #[367](https://github.com/MIT-PSFC/disruption-py/pull/367)
        """
        try:
            v_loop, v_loop_time = params.mds_conn.get_data_with_dims(
                r"\top.mflux:v0", tree_name="analysis"
            )  # [V], [s]
        except mdsExceptions.TreeException:
            params.logger.verbose(
                r"v_loop: Failed to get \top.mflux:v0 data. Use \efit_aeqdsk:vloopt instead."
            )
            v_loop, v_loop_time = params.mds_conn.get_data_with_dims(
                r"\efit_aeqdsk:vloopt", tree_name="_efit_tree"
            )  # [V], [s]
        if len(v_loop_time) <= 1:
            raise CalculationError("No data for v_loop_time")

        li, efittime = params.mds_conn.get_data_with_dims(
            r"\efit_aeqdsk:ali", tree_name="_efit_tree"
        )  # [dimensionless], [s]
        ip_parameters = CmodPhysicsMethods.get_ip_parameters(params=params)
        r0 = params.mds_conn.get_data(
            r"\efit_aeqdsk:rmagx/100", tree_name="_efit_tree"
        )  # [m]

        output = CmodPhysicsMethods._get_ohmic_parameters(
            params.times,
            v_loop,
            v_loop_time,
            li,
            efittime,
            ip_parameters["dip_smoothed"],
            ip_parameters["ip"],
            r0,
        )
        return output

    @staticmethod
    def _get_power(
        times, p_lh, t_lh, p_icrf, t_icrf, p_rad, t_rad, p_ohm, wmhd, efit_time
    ):
        """
        Calculate the input and radiated powers, then calculate the
        radiated fraction and radiation confinement time.

        NOTE: the timebase for the LH power signal does not extend over the full
            time span of the discharge. Therefore, when interpolating the LH power
            signal onto the "timebase" array, the LH signal has to be extrapolated
            with zero values. This is an option in the 'interp1' routine. If the
            extrapolation is not done, then the 'interp1' routine will assign NaN
            (Not-a-Number) values for times outside the LH timebase, and the NaN's
            will propagate into p_input and rad_fraction, which is not desirable.

        Parameters
        ----------
        times : np.ndarray
            The time array for which to calculate the power.
        p_lh : np.ndarray or None
            The power from lower hybrid heating.
        t_lh : np.ndarray or None
            The time array corresponding to lower hybrid heating power.
        p_icrf : np.ndarray or None
            The power from ICRF heating.
        t_icrf : np.ndarray or None
            The time array corresponding to ICRF heating power.
        p_rad : np.ndarray or None
            The radiated power.
        t_rad : np.ndarray or None
            The time array corresponding to radiated power.
        p_ohm : np.ndarray
            The ohmic heating power.
        wmhd : np.ndarray
            The total plasma energy.
        efit_time : np.ndarray
            The EFIT time base.

        Returns
        -------
        dict
            A dictionary containing the calculated power values, including
            "p_rad", "dprad_dt", "p_lh", "p_icrf", "p_input", "radiated_fraction", and "tau_rad".

        Last major update by William Wei on 1/6/2025
        References
        ----------
        - https://github.com/MIT-PSFC/disruption-py/pull/367

        """
        if p_lh is not None and isinstance(t_lh, np.ndarray) and len(t_lh) > 1:
            p_lh = interp1(t_lh, p_lh * 1.0e3, times, fill_value=0)  # [kW] -> [W]
        else:
            p_lh = np.zeros(len(times))

        if p_icrf is not None and isinstance(t_icrf, np.ndarray) and len(t_icrf) > 1:
            p_icrf = interp1(t_icrf, p_icrf * 1.0e6, times, fill_value=0)  # [MW] -> [W]
        else:
            p_icrf = np.zeros(len(times))

        if (
            t_rad is None
            or p_rad is None
            or not isinstance(t_rad, np.ndarray)
            or len(t_rad) <= 1
        ):
            p_rad = np.full(len(times), np.nan)
            dprad = p_rad.copy()
        else:
            p_rad = p_rad * 1.0e3  # [kW] -> [W]
            p_rad = p_rad * 4.5  # Factor of 4.5 comes from cross-calibration with
            # 2pi_foil during flattop times of non-disruptive
            # shots, excluding times for
            # which p_rad (uncalibrated) <= 1.e5 W
            dprad = np.gradient(p_rad, t_rad)
            p_rad = interp1(t_rad, p_rad, times, fill_value=0)
            dprad = interp1(t_rad, dprad, times)

        # Replace nans with zeros in p_ohm
        np.nan_to_num(p_ohm, copy=False, nan=0.0)

        # Calculate radiated fraction
        p_input = p_ohm + p_lh + p_icrf
        rad_fraction = p_rad / p_input
        rad_fraction[rad_fraction == np.inf] = np.nan

        # Calculate radiation confinement time
        wmhd = interp1(efit_time, wmhd, times)
        tau_rad = wmhd / np.where(p_rad != 0, p_rad, np.nan)
        output = {
            "p_rad": p_rad,
            "dprad_dt": dprad,
            "p_lh": p_lh,
            "p_icrf": p_icrf,
            "p_input": p_input,
            "radiated_fraction": rad_fraction,
            "tau_rad": tau_rad,
        }
        return output

    @staticmethod
    @physics_method(
        columns=[
            "p_rad",
            "dprad_dt",
            "p_lh",
            "p_icrf",
            "p_input",
            "radiated_fraction",
            "tau_rad",
        ],
        tokamak=Tokamak.CMOD,
    )
    def get_power(params: PhysicsMethodParams):
        r"""
        Get the lower hybrid heating, ion cyclotron resonant heating,
        and the radiated powers, then calculate the total input power,
        radiated fraction, and radiation confinement time.

        The total input power, the radiated fractions, and the radiation
        confinement time are defined as:
        $$
        p_\text{input} = p_\text{ohmic} + p_\text{lh} + p_\text{icrf}
        $$
        $$
        f_\text{rad} = \frac{p_\text{rad}}{p_\text{input}}
        $$
        $$
        \tau_\text{rad} = \frac{W_\text{mhd}}{p_\text{rad}}
        $$

        Parameters
        ----------
        params : PhysicsMethodParams
            The parameters containing the MDSplus connection, shot id and more.

        Returns
        -------
        dict
            A dictionary containing the calculated power values, including
            `p_rad`, `dprad_dt`, `p_lh`, `p_icrf`, `p_input`, `radiated_fraction`, and `tau_rad`.

        References
        -------
        - original source: [get_power.m](https://github.com/MIT-PSFC/disruption-py/blob/matlab/CMOD/matlab-core/get_power.m)
        - pull requests: #[62](https://github.com/MIT-PSFC/disruption-py/pull/62), #[367](https://github.com/MIT-PSFC/disruption-py/pull/367)
        """
        # Get LH power, ICRF power, radiated power, and respective time bases
        """
        Actual data source of LH, ICRF, and radiated power:
        - p_lh: `\lh::top.results.netpow` [kW]
        - p_icrf: `\rf::top.antenna.results.pwr_net_tot` [MW]
        - p_rad: `\spectroscopy::top.bolometer.twopi_diode` [kW]
        """
        values = ["lh", "icrf", "rad"]
        trees = ["lh", "rf", "spectroscopy"]
        nodes = [r"\top.results:netpow", r"\rf_power_net", r"\twopi_diode"]
        kwa = {}
        for val, tree, node in zip(values, trees, nodes):
            p = f"p_{val}"
            t = f"t_{val}"
            try:
                kwa[p], kwa[t] = params.mds_conn.get_data_with_dims(
                    node, tree_name=tree
                )
            except (mdsExceptions.TreeFOPENR, mdsExceptions.TreeNNF):
                kwa[p], kwa[t] = None, None
        # Ohmic power
        try:
            result = CmodPhysicsMethods.get_ohmic_parameters(params=params)
            kwa["p_ohm"] = result["p_oh"]  # [W]
        except mdsExceptions.TreeException:
            kwa["p_ohm"] = np.full(len(params.times), np.nan)
        # Plasma magnetic energy, and respective time base
        kwa["wmhd"], kwa["efit_time"] = params.mds_conn.get_data_with_dims(
            r"\efit_aeqdsk:wplasm", tree_name="_efit_tree", astype="float64"
        )  # [J], [s]
        output = CmodPhysicsMethods._get_power(params.times, **kwa)
        return output

    @staticmethod
    def _get_kappa_area(times, aminor, area, a_times):
        """
        Calculate and interpolate kappa_area

        Parameters
        ----------
        times : np.ndarray
            The time array for which to calculate the kappa_area.
        aminor : np.ndarray
            The minor radius values.
        area : np.ndarray
            The area values.
        a_times : np.ndarray
            The time array corresponding to the area values.

        Returns
        -------
        dict
            A dictionary containing the kappa_area.
        """
        output = {"kappa_area": interp1(a_times, area / (np.pi * aminor**2), times)}
        return output

    @staticmethod
    @physics_method(columns=["kappa_area"], tokamak=Tokamak.CMOD)
    def get_kappa_area(params: PhysicsMethodParams):
        r"""
        Retrieve and calculate the plasma's ellipticity (kappa, also known as
        the elongation) using its area and minor radius. It is defined as:

        $$
        \kappa_{area} = \frac{A}{\pi a^2}
        $$

        where $A$ is the plasma cross-sectional area and $a$ is the minor radius.

        Parameters
        ----------
        params : PhysicsMethodParams
            The parameters containing the MDSplus connection, shot id and more.

        Returns
        -------
        dict
            A dictionary containing the calculated `kappa_area`.

        References:
        -------
        - original source: [get_kappa_area.m](https://github.com/MIT-PSFC/disruption-py/blob/matlab/CMOD/matlab-core/get_kappa_area.m)
        """
        aminor = params.mds_conn.get_data(
            r"\efit_aeqdsk:aout/100", tree_name="_efit_tree"
        )  # [m]
        area = params.mds_conn.get_data(
            r"\efit_aeqdsk:areao/1e4", tree_name="_efit_tree"
        )  # [m^2]
        times = params.mds_conn.get_data(
            r"\efit_aeqdsk:time", tree_name="_efit_tree"
        )  # [s]

        aminor[aminor <= 0] = 0.001  # make sure aminor is not 0 or less than 0
        # make sure area is not 0 or less than 0
        area[area <= 0] = 3.14 * 0.001**2
        output = CmodPhysicsMethods._get_kappa_area(params.times, aminor, area, times)
        return output

    @staticmethod
    def _get_rotation_velocity(times, intensity, time, vel, hirextime):
        """
        Uses spectroscopy graphs of ionized (to hydrogen and helium levels) Argon
        to calculate velocity. Because of the heat profile of the plasma, suitable
        measurements are only found near the center.
        """
        v_0 = np.full(len(time), np.nan)
        # Check that the argon intensity pulse has a minimum count and duration
        # threshold
        valid_indices = np.where(intensity > 1000 & intensity < 10000)
        # Matlab code just multiplies by time delta but that doesn't work in the
        # case where we have different time deltas. Instead we sum the time deltas
        # for all valid indices to check the total duration
        if np.sum(time[valid_indices + 1] - time[valid_indices]) >= 0.2:
            v_0 = interp1(hirextime, vel, time)
            # TODO: Determine better threshold
            v_0[np.where(abs(v_0) > 200)] = np.nan
            v_0 *= 1000.0
        v_0 = interp1(time, v_0, times)
        return {"v_0": v_0}

    @staticmethod
    @physics_method(
        columns=["n_equal_1_mode", "n_equal_1_normalized", "n_equal_1_phase", "bt"],
        tokamak=Tokamak.CMOD,
    )
    def get_n_equal_1_amplitude(params: PhysicsMethodParams):
        """
        Calculate *n*=1 amplitude and phase.

        This method uses the four BP13 Bp sensors near the midplane on the outboard
        vessel wall. The calculation is done by using a least squares fit to an
        expansion in terms of *n*=0 & 1 toroidal harmonics. The BP13 sensors are
        part of the set used for plasma control and equilibrium reconstruction,
        and their signals have been analog integrated (units: tesla), so they
        don't have to be numerically integrated. These four sensors were working
        well in 2014, 2015, and 2016. I looked at our locked mode MGI run on
        1150605, and the different applied A-coil phasings do indeed show up on
        the *n*=1 signal.

        Parameters
        ----------
        params : PhysicsMethodParams
            The parameters containing the MDSplus connection, shot id and more.

        Returns
        -------
        dict
            A dictionary containing the calculated n=1 mode amplitude (`n_equal_1_mode`)
            and phase (`n_equal_1_phase`), the n=1 mode amplitude normalized to the toroidal
            field strength (`n_equal_1_normalized`), and the toroidal field strength (`bt`).

        References
        -------
        - original source: [get_n_equal_1_amplitude.m](https://github.com/MIT-PSFC/disruption-py/blob/matlab/CMOD/matlab-core/get_n_equal_1_amplitude.m)
        - issues: #[211](https://github.com/MIT-PSFC/disruption-py/issues/211)

        """
        # These sensors are placed toroidally around the machine. Letters refer to
        # the 2 ports the sensors were placed between.
        bp13_names = ["BP13_BC", "BP13_DE", "BP13_GH", "BP13_JK"]
        bp13_signals = np.full((len(params.times), len(bp13_names)), np.nan)

        path = r"\mag_bp_coils."
        bp_node_names = params.mds_conn.get_data(
            path + "nodename", tree_name="magnetics", astype=None
        )
        phi = params.mds_conn.get_data(path + "phi", tree_name="magnetics")  # [degree]
        btor_pickup_coeffs = params.mds_conn.get_data(
            path + "btor_pickup", tree_name="magnetics"
        )  # [dimensionless]
        _, bp13_indices, _ = np.intersect1d(
            bp_node_names, bp13_names, return_indices=True
        )
        bp13_phi = phi[bp13_indices] + 360  # INFO
        bp13_btor_pickup_coeffs = btor_pickup_coeffs[bp13_indices]
        btor, t_mag = params.mds_conn.get_data_with_dims(
            r"\btor", tree_name="magnetics"
        )  # [T], [s]
        # Toroidal power supply takes time to turn on, from ~ -1.8 and should be
        # on by t=-1. So pick the time before that to calculate baseline
        baseline_indices = np.where(t_mag <= -1.8)
        btor = btor - np.mean(btor[baseline_indices])
        path = r"\mag_bp_coils.signals."
        # For each sensor:
        # 1. Subtract baseline offset
        # 2. Subtract btor pickup
        # 3. Interpolate bp onto shot timebase

        for i, bp13_name in enumerate(bp13_names):
            signal = params.mds_conn.get_data(
                path + bp13_name, tree_name="magnetics"
            )  # [T]
            if len(signal) == 1:
                raise CalculationError(f"No data for {bp13_name}")

            baseline = np.mean(signal[baseline_indices])
            signal = signal - baseline
            signal = signal - bp13_btor_pickup_coeffs[i] * btor
            bp13_signals[:, i] = interp1(t_mag, signal, params.times)

        # TODO: Examine edge case behavior of sign
        polarity = np.sign(np.mean(btor))
        btor_magnitude = btor * polarity
        btor_magnitude = interp1(t_mag, btor_magnitude, params.times)
        btor = interp1(t_mag, btor, params.times)  # Interpolate BT with sign

        # Create the 'design' matrix ('A') for the linear system of equations:
        # Bp(phi) = A1 + A2*sin(phi) + A3*cos(phi)
        ncoeffs = 3
        a = np.full((len(bp13_names), ncoeffs), np.nan)
        a[:, 0] = np.ones(4)
        a[:, 1] = np.sin(bp13_phi * np.pi / 180.0)
        a[:, 2] = np.cos(bp13_phi * np.pi / 180.0)
        coeffs = np.linalg.pinv(a) @ bp13_signals.T
        # The n=1 amplitude at each time is sqrt(A2^2 + A3^2)
        # The n=1 phase at each time is arctan(-A2/A3), using complex number
        # phasor formalism, exp(i(phi - delta))
        n_equal_1_amplitude = np.sqrt(coeffs[1, :] ** 2 + coeffs[2, :] ** 2)
        # TODO: Confirm arctan2 = atan2
        n_equal_1_phase = np.arctan2(-coeffs[1, :], coeffs[2, :])
        n_equal_1_normalized = n_equal_1_amplitude / btor_magnitude
        # INFO: Debugging purpose block of code at end of matlab file
        # INFO: n_equal_1_amplitude vs n_equal_1_mode
        output = {
            "n_equal_1_mode": n_equal_1_amplitude,
            "n_equal_1_normalized": n_equal_1_normalized,
            "n_equal_1_phase": n_equal_1_phase,
            "bt": btor,
        }
        return output

    @staticmethod
    def _get_densities(times, n_e, t_n, ip, t_ip, a_minor, t_a):
        """
        Calculate electron density, its time derivative, and the Greenwald fraction.

        Parameters
        ----------
        times : array_like
            Time points at which to interpolate the densities.
        n_e : array_like
            Electron density values.
        t_n : array_like
            Corresponding time values for electron density.
        ip : array_like
            Plasma current values.
        t_ip : array_like
            Corresponding time values for plasma current.
        a_minor : array_like
            Minor radius values.
        t_a : array_like
            Corresponding time values for minor radius.

        Returns
        -------
        dict
            A dictionary containing interpolated electron density (`n_e`),
            its time derivative (`dn_dt`), and the Greenwald fraction (`greenwald_fraction`).
        """
        if len(n_e) != len(t_n):
            raise CalculationError("n_e and t_n are different lengths")
        # get the gradient of n_E
        dn_dt = np.gradient(n_e, t_n)
        n_e = interp1(t_n, n_e, times)
        dn_dt = interp1(t_n, dn_dt, times)
        ip = -ip / 1e6  # Convert from A to MA and take positive value
        ip = interp1(t_ip, ip, times)
        a_minor = interp1(t_a, a_minor, times, bounds_error=False, fill_value=np.nan)
        # make sure aminor is not 0 or less than 0
        a_minor[a_minor <= 0] = 0.001
        n_g = abs(ip) / (np.pi * a_minor**2) * 1e20  # Greenwald density in m ^-3
        g_f = n_e / n_g
        output = {"n_e": n_e, "dn_dt": dn_dt, "greenwald_fraction": g_f}
        return output

    @staticmethod
    @physics_method(
        columns=["n_e", "dn_dt", "greenwald_fraction"],
        tokamak=Tokamak.CMOD,
    )
    def get_densities(params: PhysicsMethodParams):
        r"""
        Calculate electron density, its time derivative, and the Greenwald fraction.
        
        The Greenwald fraction is the ratio of the measured electron density $n_e$ and 
        the Greenwald density limit $n_G$ defined as [^1]:
        
        $$
        n_G = \frac{I_p}{\pi a^2}
        $$

        where $n_G$ is given in $10^{20} m^{-3}$ and $I_p$ is in MA.

        [^1]: https://wiki.fusion.ciemat.es/wiki/Greenwald_limit

        Parameters
        ----------
        params : PhysicsMethodParams
            The parameters containing the MDSplus connection, shot id and more.

        Returns
        -------
        dict
            A dictionary containing electron density (`n_e`), its gradient (`dn_dt`),
            and the Greenwald fraction (`greenwald_fraction`).

        References
        -------
        - original source: [get_densities.m](https://github.com/MIT-PSFC/disruption-py/blob/matlab/CMOD/matlab-core/get_densities.m)
        """
        # Line-integrated density
        n_e, t_n = params.mds_conn.get_data_with_dims(
            r".tci.results:nl_04", tree_name="electrons"
        )  # [m^-3], [s]
        # Divide by chord length of ~0.6m to get line averaged density.
        # For future refernce, chord length is stored in
        # .01*\analysis::efit_aeqdsk:rco2v[3,*]
        n_e = np.squeeze(n_e) / 0.6
        ip, t_ip = params.mds_conn.get_data_with_dims(
            r"\ip", tree_name="magnetics"
        )  # [A], [s]
        a_minor, t_a = params.mds_conn.get_data_with_dims(
            r"\efit_aeqdsk:aout/100", tree_name="_efit_tree"
        )  # [m], [s]

        output = CmodPhysicsMethods._get_densities(
            params.times, n_e, t_n, ip, t_ip, a_minor, t_a
        )
        return output

    @staticmethod
    def _get_efc_current(times, iefc, t_iefc):
        """
        Interpolate EFC current values at specified times.

        Parameters
        ----------
        times : array_like
            Time points at which to interpolate the EFC current.
        iefc : array_like
            EFC current values.
        t_iefc : array_like
            Corresponding time values for EFC current.

        Returns
        -------
        dict
            A dictionary containing interpolated EFC current.
        """
        output = {"i_efc": interp1(t_iefc, iefc, times, "linear")}
        return output

    @staticmethod
    @physics_method(columns=["i_efc"], tokamak=Tokamak.CMOD)
    def get_efc_current(params: PhysicsMethodParams):
        """
        Retrieve the error field correction (EFC) current for a given shot.

        Parameters
        ----------
        params : PhysicsMethodParams
            Parameters containing MDS connection and shot information.

        Returns
        -------
        dict
            A dictionary containing the EFC current (`i_efc`).

        References
        -------
        - original source: [get_efc_current.m](https://github.com/MIT-PSFC/disruption-py/blob/matlab/CMOD/matlab-core/get_efc_current.m)
        """
        iefc, t_iefc = params.mds_conn.get_data_with_dims(
            r"\efc:u_bus_r_cur", tree_name="engineering"
        )  # [A], [s]
        output = CmodPhysicsMethods._get_efc_current(params.times, iefc, t_iefc)
        return output

    @staticmethod
    def _get_ts_parameters(times, ts_data, ts_time, ts_z, ts_error, z_sorted=False):
        """
        Calculate the Thomson scattering temperature width parameters.

        Parameters
        ----------
        times : array_like
            Time points at which to interpolate the temperature width.
        ts_data : array_like
            2D array of Thomson scattering temperature data.
        ts_time : array_like
            Corresponding time values for the temperature data.
        ts_z : array_like
            Vertical coordinate values corresponding to the temperature data.
        ts_error: array_like
            2D array of Thomson scattering temperature error data.
        z_sorted : bool, optional
            If True, assumes `ts_z` is already sorted. Default is False.

        Returns
        -------
        dict
            A dictionary containing the temperature width (`te_width`).
        """
        # sort z array
        if not z_sorted:
            idx = np.argsort(ts_z)
            ts_z = ts_z[idx]
            ts_data = ts_data[idx]
            ts_error = ts_error[idx]
        # init output
        te_hwm = np.full(len(ts_time), np.nan)
        # select valid times
        (valid_times,) = np.where(ts_time > 0)
        # zero out nan values
        ts_data = np.nan_to_num(ts_data, copy=False, nan=0)
        # for each valid time
        for idx in valid_times:
            # select non-zero indices
            y = ts_data[:, idx]
            y_error = ts_error[:, idx]
            (ok_indices,) = np.where(y != 0)
            # skip if not enough points
            if len(ok_indices) < 3:
                continue
            # working arrays
            y = y[ok_indices]
            z = ts_z[ok_indices]
            y_error = y_error[ok_indices]
            # initial guess
            i = y.argmax()
            guess = [y[i], z[i], (z.max() - z.min()) / 3]
            # actual fit
            try:
                _, pmean, psigma = gaussian_fit(
                    z, y, guess, sigma=y_error, absolute_sigma=True
                )
            except RuntimeError as exc:
                if str(exc).startswith("Optimal parameters not found"):
                    continue
                raise exc
            # reject points with unphysical mean
            if pmean < -0.35 or pmean > 0.35:
                continue
            # store output
            te_hwm[idx] = np.abs(psigma)
        # rescale from sigma to HWHM
        # https://en.wikipedia.org/wiki/Full_width_at_half_maximum
        te_hwm *= np.sqrt(2 * np.log(2))
        # reject points with unphysical HWHM
        (bad_indices,) = np.where(te_hwm > 0.35)
        te_hwm[bad_indices] = np.nan
        # time interpolation
        te_hwm = interp1(ts_time, te_hwm, times)
        return {"te_width": te_hwm}

    @staticmethod
    @physics_method(columns=["te_width"], tokamak=Tokamak.CMOD)
    def get_ts_parameters(params: PhysicsMethodParams):
        """
        Retrieve the electron temperature signals from the Thomson scattering (TS)
        diagnostics, then calculate the half-width at half-maximum of the Gaussian
        fit to the profile.

        Parameters
        ----------
        params : PhysicsMethodParams
            Parameters containing MDS connection and shot information.

        Returns
        -------
        dict
            A dictionary containing the electron temperature profile width (`te_width`).

        References
        -------
        - original source: [get_TS_data_cmod.m](https://github.com/MIT-PSFC/disruption-py/blob/matlab/CMOD/matlab-core/get_TS_data_cmod.m)
        - pull requests: #[107](https://github.com/MIT-PSFC/disruption-py/pull/107), #[402](https://github.com/MIT-PSFC/disruption-py/pull/402)
        - issues: #[383](https://github.com/MIT-PSFC/disruption-py/issues/383)
        """
        # TODO: Gaussian vs parabolic fit for te profile

        # Read in Thomson core temperature data, which is a 2-D array, with the
        # dependent dimensions being time and z (vertical coordinate)
        node_path = ".yag_new.results.profiles"

        ts_data, ts_time = params.mds_conn.get_data_with_dims(
            node_path + ":te_rz", tree_name="electrons"
        )  # [keV], [s]
        ts_z = params.mds_conn.get_data(
            node_path + ":z_sorted", tree_name="electrons"
        )  # [m]
        ts_error = params.mds_conn.get_data(
            node_path + ":te_err", tree_name="electrons"
        )  # [keV]

        output = CmodPhysicsMethods._get_ts_parameters(
            params.times, ts_data, ts_time, ts_z, ts_error
        )
        return output

    @staticmethod
    def _get_peaking_factors(times, ts_time, ts_te, ts_ne, ts_z, efit_time, bminor, z0):
        """
        Calculate Te, ne, and pressure peaking factors given Thomson Scattering
        Te and ne measurements.

        Because the TS chords have uneven spacings, measurements are first interpolated
        to an array of equally spaced vertical positions and then used to calculate
        the peaking factors.

        Parameters:
        ----------
        times : array_like
            Requested time basis
        ts_time : array_like
            Time basis of the Thomson Scattering diagnostic
        ts_te : array_like
            Core and edge Te measurements from TS
        ts_ne : array_like
            Core and edge ne measurements from TS
        ts_z : array_like
            Vertical position of the core and edge TS chords
        efit_time : array_like
            Time basis of '_efit_tree'
        bminor : array_like
            Vertical minor radius from EFIT
        z0 : array_like
            Vertical position of the magnetic axis from EFIT

        Returns:
        ----------
        DataFrame of ne_peaking, Te_peaking, and pressure_peaking

        References:
        ----------
        - https://github.com/MIT-PSFC/disruption-py/blob/matlab/CMOD/matlab-core/get_peaking_factor_cmod.m  # pylint: disable=line-too-long
        - https://github.com/MIT-PSFC/disruption-py/issues/210
        - https://github.com/MIT-PSFC/disruption-py/pull/216
        - https://github.com/MIT-PSFC/disruption-py/pull/268

        Last major update by: William Wei on 8/19/2024

        """
        # Calculate ts_pressure
        ts_pressure = ts_te * ts_ne * 1.38e-23
        # Interpolate EFIT signals to TS time basis
        bminor = interp1(efit_time, bminor, ts_time)
        z0 = interp1(efit_time, z0, ts_time)

        # Calculate Te, ne, & pressure peaking factors
        te_pf = np.full(len(ts_time), np.nan)
        ne_pf = np.full(len(ts_time), np.nan)
        pressure_pf = np.full(len(ts_time), np.nan)
        (itimes,) = np.where((ts_time > 0) & (ts_time < times[-1]))
        for itime in itimes:
            ts_te_arr = ts_te[:, itime]
            ts_ne_arr = ts_ne[:, itime]
            ts_pressure_arr = ts_pressure[:, itime]
            # This gives identical results using either ts_te_arr or ts_ne_arr
            (indx,) = np.where(ts_ne_arr > 0)
            if len(indx) < 10:
                continue
            ts_te_arr = ts_te_arr[indx]
            ts_ne_arr = ts_ne_arr[indx]
            ts_pressure_arr = ts_pressure_arr[indx]
            ts_z_arr = ts_z[indx]
            sorted_indx = np.argsort(ts_z_arr)
            ts_z_arr = ts_z_arr[sorted_indx]
            ts_te_arr = ts_te_arr[sorted_indx]
            ts_ne_arr = ts_ne_arr[sorted_indx]
            ts_pressure_arr = ts_pressure_arr[sorted_indx]
            # Create equal-spacing array of ts_z_arr and interpolate TS profile on it
            # Skip if there's no EFIT zmagx data
            if np.isnan(z0[itime]):
                continue
            z_arr_equal_spacing = np.linspace(z0[itime], ts_z_arr[-1], len(ts_z_arr))
            te_arr_equal_spacing = interp1(ts_z_arr, ts_te_arr, z_arr_equal_spacing)
            ne_arr_equal_spacing = interp1(ts_z_arr, ts_ne_arr, z_arr_equal_spacing)
            pressure_arr_equal_spacing = interp1(
                ts_z_arr, ts_pressure_arr, z_arr_equal_spacing
            )
            # Calculate peaking factors
            (core_index,) = np.where(
                np.array((z_arr_equal_spacing - z0[itime]) < 0.2 * abs(bminor[itime]))
            )
            if len(core_index) < 2:
                continue
            te_pf[itime] = np.mean(te_arr_equal_spacing[core_index]) / np.mean(
                te_arr_equal_spacing
            )
            ne_pf[itime] = np.mean(ne_arr_equal_spacing[core_index]) / np.mean(
                ne_arr_equal_spacing
            )
            pressure_pf[itime] = np.mean(
                pressure_arr_equal_spacing[core_index]
            ) / np.mean(pressure_arr_equal_spacing)

        # Interpolate peaking factors to the requested time basis
        ne_pf = interp1(ts_time, ne_pf, times, "linear")
        te_pf = interp1(ts_time, te_pf, times, "linear")
        pressure_pf = interp1(ts_time, pressure_pf, times, "linear")
        return {
            "ne_peaking": ne_pf,
            "te_peaking": te_pf,
            "pressure_peaking": pressure_pf,
        }

    @staticmethod
    @physics_method(
        columns=["ne_peaking", "te_peaking", "pressure_peaking"],
        tokamak=Tokamak.CMOD,
    )
    def get_peaking_factors(params: PhysicsMethodParams):
        """
        Calculate peaking factors for electron density, electron temperature, and
        pressure from Thomson Scattering measurements

        Because the TS chords have uneven spacings, measurements are first interpolated
        to an array of equally spaced vertical positions and then used to calculate
        the peaking factors.

        Parameters
        ----------
        params : PhysicsMethodParams
            The parameters containing the MDSplus connection, shot id and more.

        Returns
        -------
        dict
            A dictionary containing peaking factors for electron density (`ne_peaking`),
            temperature (`te_peaking`), and pressure (`pressure_peaking`).

        References
        -------
        - original source: [get_peaking_factor_cmod.m](https://github.com/MIT-PSFC/disruption-py/blob/matlab/CMOD/matlab-core/get_peaking_factor_cmod.m)
        - pull requests: #[216](https://github.com/MIT-PSFC/disruption-py/pull/216), #[225](https://github.com/MIT-PSFC/disruption-py/pull/225), #[268](https://github.com/MIT-PSFC/disruption-py/pull/268)
        - issues: #[210](https://github.com/MIT-PSFC/disruption-py/issues/210)
        """
        use_ts_tci_calibration = False
        # Ignore shots on the blacklist
        if CmodPhysicsMethods._is_on_blacklist(params.shot_id):
            raise CalculationError("Shot is on blacklist")
        # Fetch data
        # Get EFIT geometry data
        z0 = params.mds_conn.get_data(
            r"\efit_aeqdsk:zmagx/100", tree_name="_efit_tree"
        )  # [m]
        kappa = params.mds_conn.get_data(
            r"\efit_aeqdsk:kappa", tree_name="_efit_tree"
        )  # [dimensionless]
        aminor, efit_time = params.mds_conn.get_data_with_dims(
            r"\efit_aeqdsk:aout/100", tree_name="_efit_tree"
        )  # [m], [s]
        bminor = aminor * kappa

        # Get Te data and TS time basis
        node_ext = ".yag_new.results.profiles"
        ts_te_core, ts_time = params.mds_conn.get_data_with_dims(
            f"{node_ext}:te_rz", tree_name="electrons"
        )  # [keV], [s]
        ts_te_core = ts_te_core * 1000  # [keV] -> [eV]
        ts_te_edge = params.mds_conn.get_data(r"\ts_te")  # [eV]
        ts_te = np.concatenate((ts_te_core, ts_te_edge)) * 11600  # [eV] -> [K]

        # Get ne data
        ts_ne_core = params.mds_conn.get_data(
            f"{node_ext}:ne_rz", tree_name="electrons"
        )  # [m^-3]
        ts_ne_edge = params.mds_conn.get_data(r"\ts_ne")  # [m^-3]
        ts_ne = np.concatenate((ts_ne_core, ts_ne_edge))

        # Get TS chord positions
        ts_z_core = params.mds_conn.get_data(
            f"{node_ext}:z_sorted", tree_name="electrons"
        )  # [m]
        ts_z_edge = params.mds_conn.get_data(r"\fiber_z", tree_name="electrons")  # [m]
        ts_z = np.concatenate((ts_z_core, ts_z_edge))
        # Make sure that there are equal numbers of edge position and edge temperature points
        if len(ts_z_edge) != ts_te_edge.shape[0]:
            raise CalculationError(
                "TS edge data and z positions are not the same length for shot"
            )

        # Calibrate ts_ne using TCI -- slow
        if use_ts_tci_calibration:
            # This shouldn't affect ne_PF (except if calib is not between 0.5 & 1.5)
            # because we're just multiplying ne by a constant
            (nl_ts1, nl_ts2, nl_tci1, nl_tci2, _, _) = (
                CmodThomsonDensityMeasure.compare_ts_tci(params)
            )
            if np.mean(nl_ts1) != 1e32 and np.mean(nl_ts2) != 1e32:
                nl_tci = np.concatenate((nl_tci1, nl_tci2))
                nl_ts = np.concatenate((nl_ts1 + nl_ts2))
                calib = np.mean(nl_tci) / np.mean(nl_ts)
            elif np.mean(nl_ts1) != 1e32 and np.mean(nl_ts2) == 1e32:
                calib = np.mean(nl_tci1) / np.mean(nl_ts1)
            elif np.mean(nl_ts1) == 1e32 and np.mean(nl_ts2) != 1e32:
                calib = np.mean(nl_tci2) / np.mean(nl_ts2)
            else:
                calib = np.nan

            if 0.5 < calib < 1.5:
                ts_ne *= calib
            else:
                raise CalculationError(
                    "Density calibration error exceeds acceptable range"
                )

        return CmodPhysicsMethods._get_peaking_factors(
            params.times, ts_time, ts_te, ts_ne, ts_z, efit_time, bminor, z0
        )

    @staticmethod
    def _get_te_profile_params_ece(
        times,
        gpc1_te_data,
        gpc1_te_time,
        gpc1_rad_data,
        gpc1_rad_time,
        gpc2_te_data,
        gpc2_te_time,
        gpc2_rad_data,
        gpc2_rad_time,
        efit_time,
        r0,
        aminor,
        btor,
        t_mag,
        lh_power,
        lh_time,
    ):
        """
        Calculates Te PF and width from ECE data using the two GPC diagnostic systems.
        GPC diagnostics look at the mid-plane, and each channel detects a different
        emitted frequency associated with the second harmonic, which depends on B and
        therefore R.
        - te_width is the half-width at half-max of a Gaussian fit of the Te profile
        - te_core_vs_avg is defined as mean(core)/mean(all) where core bins are defined
          as those w/ |R - R0| < 0.2*a of the magnetic axis.
        - te_edge_vs_avg is defined as mean(edge)/mean(all) where edge bins are defined as
          those with 0.8*a < |R - R0| < a
        For core and edge vs. average calculations, different shots can have different
        radial sampling, and during a few experiments on C-Mod, Bt was changed during
        the shot, changing the radial sampling. Different radial samplings can have
        different proportions of core to edge sampling, which affects the mean Te over
        the whole profile, biasing the core vs average and edge vs average statistics.
        Therefore, we use a uniformly sampled radial basis from R0 to R0+a. We use many
        interpolated radial points to minimize artifacts caused by a point moving
        across the arbitrary core or edge boundary.

        ECE as a Te profile diagnostic can suffer from several artifacts:
        Artifacts currently NOT explicitly checked for
        - Density cutoffs: High ne plasmas (typically H-modes) can have an ECE cutoff.
          According to Amanda Hubbard, "what you wil see is a section of profile which
          is much LOWER than Thomson Scattering, for some portion of the LFS profile
          (typically starting around r/a 0.8?). In this case ECE cannot be used." An
          example shot with ECE cutoffs is 1140226024 (Calibration of Thomson density
          using ECE cutoffs). Because the critical density is proportional to B^2,
          shots with B = 5.4 T on axis would need to have very high densities to
          experience a cutoff in the profile. We could look for cutoffs by comparing
          the B profile to the ne profile and checking that ne < ncrit throughout the
          profile; however, a simpler check for now is to ignore shots with B < 4.5 T
          and assume there are no cutoffs with B >= 4.5 T.
        Artifacts currently checked for
        - Non-aligned grating: The gratings were usually aligned for radial coverage
          assuming Bt=5.4T. For low Bt shots (like 2.8T), sometimes the gratings were
          adjusted, sometimes not. Low Bt shots also tend to have low signal and often
          experience density cutoffs. Therefore, ECE should be avoided in automated
          calculations for low Bt shots.
        - Non-thermal emission. The calculation of Te vs. r assumes that the second
          harmonic emission can be modeled as black-body emission, which assumes the
          electrons are in thermal equilibrium. On C-Mod, non-thermal emission results
          in an apparent Te that goes UP towards the edge and in the SOL, which is
          actually downshifted non-thermal emission from deeper in the core.
          Significant runaway populations and LHCD lead to non-thermal artifacts.
          Occasionally low ne shots also had non-thermal artifacts.
        - Harmonic overlap: Certain channels can pick up emission from different
          harmonics from other regions of the plasma. Generally channels with R < 0.6 m
          suffer from overlap with 3rd harmonic emission from the core. This leads to
          an apparently higher Te for R < 0.6 m than in reality. The gratings were
          usually aligned to measure the profile from the core outwards for this
          reason.

        Parameters
        ----------
        times : array_like
            Requested time basis
        gpc1_te_array: array_like
            Te measurements from GPC diagnostic
        gpc1_te_time: array_like
            Time basis of GPC Te measurements
        gpc1_rad_data: array_like
            Radial positions corresponding to GPC channels
        gpc1_rad_time: array_like
            Time basis of GPC channel radial positions
        gpc2_te_array: array_like
            Te measurements from GPC2 diagnostic
        gpc2_te_time: array_like
            Time basis of GPC2 Te measurements
        gpc2_rad_data: array_like
            Radial positions corresponding to GPC2 channels
        gpc2_rad_time: array_like
            Time basis of GPC2 channel radial positions
        efit_time : array_like
            Time basis of '_efit_tree'
        r0 : array_like
            Radial position of the magnetic axis from EFIT
        aminor : array_like
            Horizontal minor radius from EFIT
        btor: array_like
            On-axis toroidal field from magnetics
        t_mag: array_like
            Time basis of magnetic diagnostic measurements
        lh_power: array_like
            Lower hybrid power
        lh_time: array_like
            Time basis of lower hybrid power

        Returns
        -------
        Dictionary of te_core_vs_avg_ece, te_edge_vs_avg_ece, and te_width_ece.

        Sources:
        - https://github.com/MIT-PSFC/disruption-py/blob/matlab/CMOD/matlab-core/
          get_ECE_data_cmod.m
        - K. Zhurovich, et. al. "Calibration of Thomson scattering systems using
          electron cyclotron emission cutoff data," Rev. Sci. Instrum., vol. 76, no. 5,
          p. 053506, 2005, doi: 10.1063/1.1899311.
        - https://github.com/MIT-PSFC/disruption-py/pull/260

        Last Major Update: Henry Wietfeldt (08/28/24), (PR: #260)
        """

        # Constants
        core_bound_factor = 0.2
        edge_bound_factor = 0.8
        min_okay_channels = 9
        min_te = 0.02  # [keV]
        min_btor = 4.5  # [T]
        max_lh_power = 1.0  # [kW]
        min_r_to_avoid_harmonic_overlap = 0.6  # [m]
        rising_tail_factor = 1.2

        # Only use EFITs starting after the GPC diagnostic has profiles.
        if len(gpc1_rad_time) > 0:
            efit_time = efit_time[
                efit_time >= max(np.max(gpc1_rad_time[:, 0]), gpc2_rad_time[0])
            ]
        else:
            efit_time = efit_time[efit_time >= gpc2_rad_time[0]]

        # Interpolate GPC data onto efit timebase. Timebase for radial measurements is
        # slower than efit but radial positions are approx. stable so linear
        # interpolation is safe.
        n_channels = gpc1_te_data.shape[0]
        gpc1_te = np.full((n_channels, len(efit_time)), np.nan)
        gpc1_rad = np.full((n_channels, len(efit_time)), np.nan)
        for i in range(n_channels):
            gpc1_te[i, :] = interp1(gpc1_te_time[i, :], gpc1_te_data[i, :], efit_time)
            if len(gpc1_rad_data[i, :]) > 1:
                gpc1_rad[i, :] = interp1(
                    gpc1_rad_time[i, :], gpc1_rad_data[i, :], efit_time
                )
            else:
                gpc1_rad[i, :] = np.full(len(efit_time), np.nan)

        n_channels = gpc2_te_data.shape[0]
        gpc2_te = np.full((n_channels, len(efit_time)), np.nan)
        gpc2_rad = np.full((n_channels, len(efit_time)), np.nan)
        for i in range(n_channels):
            gpc2_te[i, :] = interp1(gpc2_te_time, gpc2_te_data[i, :], efit_time)
            if len(gpc2_rad_data[i, :]) > 1:
                gpc2_rad[i, :] = interp1(gpc2_rad_time, gpc2_rad_data[i, :], efit_time)
            else:
                gpc2_rad[i, :] = np.full(len(efit_time), np.nan)

        # Combine GPC systems and extend the last radii measurement up until the last
        # EFIT. Radii depend on Bt, which should be stable until the current quench.
        te = np.concatenate((gpc1_te, gpc2_te), axis=0)
        radii = np.concatenate((gpc1_rad, gpc2_rad), axis=0)
        indx_last_rad = np.argmax(efit_time > gpc2_rad_time[-1]) - 1
        for i in range(len(radii)):
            radii[i, indx_last_rad + 1 :] = radii[i, indx_last_rad]

        # Remaining calculations loop over time then radii so transpose for efficient
        # caching
        te = te.T
        radii = radii.T
        for i in range(len(efit_time)):
            sorted_index = np.argsort(radii[i, :])
            radii[i, :] = radii[i, sorted_index]
            te[i, :] = te[i, sorted_index]

        # Time slices with low Btor are unreliable because gratings are often not
        # aligned to field, signal is low, and there are frequent density cutoffs.
        # Time slices with LH heating are unreliable because direct electron heating
        # leads to non-thermal emission
        btor = interp1(t_mag, btor, efit_time)
        if len(lh_time) > 1:
            lh_power = interp1(lh_time, lh_power, efit_time)
        else:
            lh_power = np.zeros(len(efit_time))
        lh_power = np.nan_to_num(lh_power, nan=0.0)
        (okay_time_indices,) = np.where(
            (np.abs(btor) > min_btor) & (lh_power < max_lh_power)
        )

        # Main loop for calculations
        te_core_vs_avg = np.full(len(efit_time), np.nan)
        te_edge_vs_avg = np.full(len(efit_time), np.nan)
        te_hwhm = np.full(len(efit_time), np.nan)
        for i in okay_time_indices:
            # Only consider points that are likely to accurately measure Te
            calib_indices = (te[i, :] > min_te) & (radii[i, :] > 0)
            harmonic_overlap_indices = radii[i, :] < min_r_to_avoid_harmonic_overlap
            nonthermal_overlap_indices = np.full(len(radii[i, :]), False)

            # Identify rising tail (overlap with non-thermal emission). Finding the min
            # Te near the edge and checking outwards for a rising tail seems to do well
            calib_edge = calib_indices & (
                radii[i, :] > r0[i] + edge_bound_factor * aminor[i]
            )
            if np.sum(calib_edge) > 0:
                te_edge = np.min(te[i, calib_edge])
                indx_edge = np.argmin(np.abs(te[i, :] - te_edge))
                for j in range(len(te[i, :]) - 1 - indx_edge):
                    if te[i, indx_edge + j + 1] > rising_tail_factor * te[i, indx_edge]:
                        nonthermal_overlap_indices[indx_edge + j + 1] = True
            okay_indices = (
                calib_indices
                & (~harmonic_overlap_indices)
                & (~nonthermal_overlap_indices)
            )

            if np.sum(okay_indices) > min_okay_channels:
                # Estimate Te width using Gaussian fit with center fixed on mag. axis
                r = radii[i, okay_indices]
                y = te[i, okay_indices]
                guess = [y.max(), (y.max() - y.min()) / 3]
                try:
                    pmu = r0[i]
                    _, psigma = gaussian_fit_with_fixed_mean(pmu, r, y, guess)
                except RuntimeError as exc:
                    if str(exc).startswith("Optimal parameters not found"):
                        continue
                    raise exc

                # rescale from sigma to HWHM
                # https://en.wikipedia.org/wiki/Full_width_at_half_maximum
                te_hwhm[i] = np.abs(psigma) * np.sqrt(2 * np.log(2))

                # Calculate core/edge vs. average using uniformly sampled radial basis
                r_equal_spaced = np.linspace(r0[i], r0[i] + aminor[i], 100)
                te_equal_spaced = interp1(
                    r, y, r_equal_spaced, fill_value=(y[0], y[-1])
                )
                core_indices = (
                    np.abs(r_equal_spaced - r0[i]) < core_bound_factor * aminor[i]
                ) & (~np.isnan(te_equal_spaced))
                edge_indices = (
                    np.abs(r_equal_spaced - r0[i]) > edge_bound_factor * aminor[i]
                ) & (~np.isnan(te_equal_spaced))
                if np.sum(core_indices) > 0:
                    te_core_vs_avg[i] = np.nanmean(
                        te_equal_spaced[core_indices]
                    ) / np.nanmean(te_equal_spaced)
                if np.sum(edge_indices) > 0:
                    te_edge_vs_avg[i] = np.nanmean(
                        te_equal_spaced[edge_indices]
                    ) / np.nanmean(te_equal_spaced)

        te_core_vs_avg = interp1(efit_time, te_core_vs_avg, times)
        te_edge_vs_avg = interp1(efit_time, te_edge_vs_avg, times)
        te_hwhm = interp1(efit_time, te_hwhm, times)
        return {
            "te_core_vs_avg_ece": te_core_vs_avg,
            "te_edge_vs_avg_ece": te_edge_vs_avg,
            "te_width_ece": te_hwhm,
        }

    @staticmethod
    @physics_method(
        columns=["te_core_vs_avg_ece", "te_edge_vs_avg_ece", "te_width_ece"],
        tokamak=Tokamak.CMOD,
    )
    def get_te_profile_params_ece(params: PhysicsMethodParams):
        """
        Calculates $T_e$ peaking factor and width from the electron cyclotron emission (ECE)
        data using the two GPC diagnostic systems.

        GPC diagnostics look at the mid-plane, and each channel detects a different
        emitted frequency associated with the second harmonic, which depends on the toroidal
        magnetic field ($B_t$) and therefore the plasma major radius ($R$).

        - `te_width_ece` is the half-width at half-max of a Gaussian fit of the Te profile
        - `te_core_vs_avg_ece` is defined as mean(core)/mean(all) where core bins are defined
          as those with $|R - R_0| < 0.2 a$ of the magnetic axis.
        - `te_edge_vs_avg_ece` is defined as `mean(edge)/mean(all)` where edge bins are defined as
          those with $0.8 a < |R - R_0| < a$

        For core and edge vs. average calculations, different shots can have different
        radial sampling, and during a few experiments on C-Mod, $B_t$ was changed during
        the shot, changing the radial sampling. Different radial samplings can have
        different proportions of core to edge sampling, which affects the mean $T_e$ over
        the whole profile, biasing the core vs average and edge vs average statistics.
        Therefore, we use a uniformly sampled radial basis from $R_0$ to $R_0+a$. We use many
        interpolated radial points to minimize artifacts caused by a point moving
        across the arbitrary core or edge boundary.

        Parameters
        ----------
        params : PhysicsMethodParams
            The parameters containing the MDSplus connection, shot id and more.

        Returns
        ----------
        dict
            A dictionary containing the $T_e$ width (`te_width_ece`), the core-vs-average
            (`te_core_vs_avg_ece`), and the edge-vs-average peak factors (`te_edge_vs_avg_ece`)
            from the ECE data.

        References
        -------
        - referenced sources: [get_ECE_data_cmod.m](https://github.com/MIT-PSFC/disruption-py/blob/matlab/CMOD/matlab-core/get_ECE_data_cmod.m)
        - pull requests: #[260](https://github.com/MIT-PSFC/disruption-py/pull/260)
        """

        # Constants
        n_gpc1_channels = 9

        # Get magnetic axis data from EFIT
        r0 = params.mds_conn.get_data(
            r"\efit_aeqdsk:rmagx/100", tree_name="_efit_tree"
        )  # [m]
        aminor, efit_time = params.mds_conn.get_data_with_dims(
            r"\efit_aeqdsk:aout/100", tree_name="_efit_tree"
        )  # [m], [s]

        # Btor and LH Power used for filtering okay time slices
        btor, t_mag = params.mds_conn.get_data_with_dims(
            r"\btor", tree_name="magnetics"
        )  # [T], [s]
        try:
            lh_power, lh_time = params.mds_conn.get_data_with_dims(
                ".results:netpow", tree_name="lh"
            )  # [kW], [s]
        except mdsExceptions.MdsException:
            # When LH power is off, it's often not stored in tree or it's a single 0.
            lh_power = 0.0
        if not isinstance(lh_power, np.ndarray):
            lh_time = np.copy(efit_time)
            lh_power = np.zeros(len(efit_time))

        # Read in Te profile measurements from 9 GPC1 ("GPC" in MDSplus tree) channels
        node_path = ".ece.gpc_results"
        gpc1_te_data = []
        gpc1_te_time = []
        gpc1_rad_data = []
        gpc1_rad_time = []
        for i in range(n_gpc1_channels):
            try:
                te_data, te_time = params.mds_conn.get_data_with_dims(
                    f"{node_path}.te:te{i + 1}", tree_name="electrons"
                )  # [keV], [s]
                rad_data, rad_time = params.mds_conn.get_data_with_dims(
                    f"{node_path}.rad:r{i + 1}", tree_name="electrons"
                )  # [m], [s]
                # For C-Mod shot 1120522025 (and maybe others), rad_time is strings.
                # Don't use channel in that case
                if np.issubdtype(rad_time.dtype, np.floating):
                    gpc1_te_data.append(te_data)
                    gpc1_te_time.append(te_time)
                    gpc1_rad_data.append(rad_data)
                    gpc1_rad_time.append(rad_time)
            except mdsExceptions.MdsException:
                continue
        gpc1_te_data = np.array(gpc1_te_data)
        gpc1_te_time = np.array(gpc1_te_time)
        gpc1_rad_data = np.array(gpc1_rad_data)
        gpc1_rad_time = np.array(gpc1_rad_time)

        # Read in Te profile measurements from GPC2 (19 channels)
        node_path = ".gpc_2.results"
        gpc2_te_data, gpc2_te_time = params.mds_conn.get_data_with_dims(
            node_path + ":gpc2_te", tree_name="electrons"
        )  # [keV], [s]
        gpc2_rad_data, gpc2_rad_time = params.mds_conn.get_data_with_dims(
            node_path + ":radii", tree_name="electrons"
        )  # [m], [s]

        return CmodPhysicsMethods._get_te_profile_params_ece(
            params.times,
            gpc1_te_data,
            gpc1_te_time,
            gpc1_rad_data,
            gpc1_rad_time,
            gpc2_te_data,
            gpc2_te_time,
            gpc2_rad_data,
            gpc2_rad_time,
            efit_time,
            r0,
            aminor,
            btor,
            t_mag,
            lh_power,
            lh_time,
        )

    @staticmethod
    @physics_method(
        columns=["prad_peaking"],
        tokamak=Tokamak.CMOD,
    )
    def get_prad_peaking(params: PhysicsMethodParams):
        """
        Calculate the peaking factor for radiated power.

        Parameters
        ----------
        params : PhysicsMethodParams
            The parameters containing the MDSplus connection, shot id and more.

        Returns
        -------
        dict
            A dictionary containing the peaking factor for radiated power (`prad_peaking`).

        References
        -------
        - original source: [get_Prad_peaking.m](https://github.com/MIT-PSFC/disruption-py/blob/matlab/CMOD/matlab-core/get_Prad_peaking.m)
        - pull requests: #[200](https://github.com/MIT-PSFC/disruption-py/pull/200), #[227](https://github.com/MIT-PSFC/disruption-py/pull/227)
        - issues: #[92](https://github.com/MIT-PSFC/disruption-py/issues/92), #[192](https://github.com/MIT-PSFC/disruption-py/issues/192), #[206](https://github.com/MIT-PSFC/disruption-py/issues/206)

        """
        prad_peaking = np.full(len(params.times), np.nan)
        nan_output = {"prad_peaking": prad_peaking}
        r0 = params.mds_conn.get_data(
            r"\efit_aeqdsk:rmagx/100", tree_name="_efit_tree"
        )  # [m]
        z0 = params.mds_conn.get_data(
            r"\efit_aeqdsk:zmagx/100", tree_name="_efit_tree"
        )  # [m]
        aminor, efit_time = params.mds_conn.get_data_with_dims(
            r"\efit_aeqdsk:aout/100", tree_name="_efit_tree"
        )  # [m], [s]
        got_axa = False
        try:
            bright_axa, t_axa, r_axa = params.mds_conn.get_data_with_dims(
                r"\SPECTROSCOPY::TOP.BOLOMETER.RESULTS.DIODE.AXA:BRIGHT",
                tree_name="spectroscopy",
                dim_nums=[1, 0],
            )  # [W/m^2], [s], [m]
            z_axa = params.mds_conn.get_data(
                r"\SPECTROSCOPY::TOP.BOLOMETER.DIODE_CALIB.AXA:Z_O",
                tree_name="spectroscopy",
            )  # [m]
            good_axa = params.mds_conn.get_data(
                r"\SPECTROSCOPY::TOP.BOLOMETER.DIODE_CALIB.AXA:GOOD",
                tree_name="spectroscopy",
            )  # [index]
            got_axa = True
        except mdsExceptions.MdsException:
            params.logger.debug("Failed to get AXA data")
        got_axj = False
        try:
            bright_axj, t_axj, r_axj = params.mds_conn.get_data_with_dims(
                r"\SPECTROSCOPY::TOP.BOLOMETER.RESULTS.DIODE.AXJ:BRIGHT",
                tree_name="spectroscopy",
                dim_nums=[1, 0],
            )  # [W/m^2], [s], [m]
            z_axj = params.mds_conn.get_data(
                r"\SPECTROSCOPY::TOP.BOLOMETER.DIODE_CALIB.AXJ:Z_O",
                tree_name="spectroscopy",
            )  # [m]
            good_axj = params.mds_conn.get_data(
                r"\SPECTROSCOPY::TOP.BOLOMETER.DIODE_CALIB.AXJ:GOOD",
                tree_name="spectroscopy",
            )  # [index]
            got_axj = True
        except mdsExceptions.MdsException:
            params.logger.debug("Failed to get AXJ data")
        if not (got_axa or got_axj):
            return nan_output
        a_minor = interp1(efit_time, aminor, params.times)
        r0 = interp1(efit_time, r0, params.times)
        z0 = interp1(efit_time, z0, params.times)
        if got_axa:
            good_axa = np.where(good_axa > 0)[0]
            bright_axa = bright_axa[:, good_axa]
            axa_interp = np.full((bright_axa.shape[1], len(params.times)), np.nan)
            r_axa = r_axa[good_axa]
            for i in range(bright_axa.shape[1]):
                interped = interp1(t_axa.T, bright_axa[:, i], params.times.T)
                indx = np.where(interped < 0)
                interped[indx] = np.nan
                axa_interp[i, :] = interped
        if got_axj:
            good_axj = np.where(good_axj > 0)[0]
            bright_axj = bright_axj[:, good_axj]
            axj_interp = np.full((bright_axj.shape[1], len(params.times)), np.nan)
            r_axj = r_axj[good_axj]
            for i in range(bright_axj.shape[1]):
                interped = interp1(t_axj.T, bright_axj[:, i], params.times.T)
                indx = np.where(interped < 0)
                interped[indx] = np.nan
                axj_interp[i, :] = interped
        for i in range(len(params.times)):
            core_radiation = np.array([])
            all_radiation = np.array([])
            if got_axa:
                axa_dist = np.sqrt((r_axa - r0[i]) ** 2 + (z0[i] - z_axa) ** 2)
                axa_core_index = axa_dist < 0.2 * a_minor[i]
                core_radiation = np.append(
                    core_radiation, axa_interp[axa_core_index, i]
                )
                all_radiation = np.append(all_radiation, axa_interp[:, i])
            if got_axj:
                axj_dist = np.sqrt((r_axj - r0[i]) ** 2 + (z0[i] - z_axj) ** 2)
                axj_core_index = axj_dist < 0.2 * a_minor[i]
                core_radiation = np.append(
                    core_radiation, axj_interp[axj_core_index, i]
                )
                all_radiation = np.append(all_radiation, axj_interp[:, i])
            with warnings.catch_warnings():
                warnings.filterwarnings(action="ignore", message="Mean of empty slice")
                prad_peaking[i] = np.nanmean(core_radiation) / np.nanmean(all_radiation)
        return {"prad_peaking": prad_peaking}

    # TODO: get more accurate description of soft x-ray data
    @staticmethod
    @physics_method(columns=["sxr"], tokamak=Tokamak.CMOD)
    def get_sxr_data(params: PhysicsMethodParams):
        """
        Retrieve the central soft X-ray (SXR) signal (*array 1 chord 16*) for a given shot.

        Parameters
        ----------
        params : PhysicsMethodParams
            The parameters containing the MDSplus connection, shot id and more.

        Returns
        -------
        dict
            A dictionary containing the soft X-ray data (`sxr`).

        References
        -------
        - original source: [get_sxr_data.m](https://github.com/MIT-PSFC/disruption-py/blob/matlab/CMOD/matlab-core/get_sxr_data.m)

        """
        sxr, t_sxr = params.mds_conn.get_data_with_dims(
            r"\top.brightnesses.array_1:chord_16",
            tree_name="xtomo",
        )  # [W/m^2], [s]
        sxr = interp1(t_sxr, sxr, params.times)
        return {"sxr": sxr}

    @staticmethod
    @physics_method(columns=["beta_n"], tokamak=Tokamak.CMOD)
    def get_beta_normalized(params: PhysicsMethodParams):
<<<<<<< HEAD
        r"""
        Calculate the normalized beta, $\beta_N$, also known as the Troyon factor:
        $$
        \beta_N = \beta_\text{tot} \frac{a B_t}{I_p}
        $$

        Where $I_p$ is in MA, and the total plasma beta $\beta$ is defined as [^1]
        $$
        \beta_\text{tot} = \frac{p}{B^2/2\mu_0}
=======
        """
        Calculate the normalized beta, $\\beta_N$, also known as the Troyon factor:
        $$
        \\beta_N = \\beta_\\text{tot} \\frac{a B_T}{I_p}.
        $$

        Where $I_p$ is in MA, and the total plasma beta $\\beta$ is defined as
        $$
        \\beta_\\text{tot} = \\frac{p}{B^2/2\\mu_0}.
>>>>>>> f978ae12
        $$

        Since the total beta is dominated by the toroidal beta,
        $$
<<<<<<< HEAD
        \frac{1}{\beta_\text{tot}} = \frac{1}{\beta_\text{tor}} +
        \frac{1}{\beta_\text{pol}}
        $$

        we can approximate $\beta_N$ using $\beta_\text{tor}$. This definition
=======
        \\frac{1}{\\beta_\\text{tot}} = \\frac{1}{\\beta_\\text{tor}} +
        \\frac{1}{\\beta_\\text{pol}},
        $$

        we can approximate $\\beta_N$ using $\\beta_\\text{tor}$. This definition
>>>>>>> f978ae12
        is consistent with that of `EFIT_AEQDSK:BETAN` which isn't available for
        pre-2000 shots.

        To make the input data consistent with `EFIT_AEQDSK:BETAN`, we use
        `CPASMA` and `BTAXP` from `EFIT_AEQDSK` instead of `IP` and `BTOR` from
<<<<<<< HEAD
        `MAGNETICS` for $I_p$ and $B_t$.

        [^1]: http://wiki.fusenet.eu/fusionwiki/index.php/Beta

        [^1]: http://wiki.fusenet.eu/fusionwiki/index.php/Beta
=======
        `MAGNETICS` for $I_p$ and $B_T$.
>>>>>>> f978ae12

        Parameters
        ----------
        params : PhysicsMethodParams
            The parameters containing the MDSplus connection, shot id and more.

        Returns
        -------
        dict
            A dictionary containing the `beta_n` data given in percentage.

        References
        ----------
        - pull request: #[343](https://github.com/MIT-PSFC/disruption-py/pull/343)

        """
        # Get signals from EFIT tree
        beta_t, efittime = params.mds_conn.get_data_with_dims(
            r"\efit_aeqdsk:betat", tree_name="_efit_tree"
        )  # [%], [s]
        ip = params.mds_conn.get_data(
            r"\efit_aeqdsk:cpasma/1e6", tree_name="_efit_tree"
        )  # [MA]
        aminor = params.mds_conn.get_data(
            r"\efit_aeqdsk:aout/100", tree_name="_efit_tree"
        )  # [m]
        btor = params.mds_conn.get_data(
            r"\efit_aeqdsk:btaxp", tree_name="_efit_tree"
        )  # [T]

        # Calculate beta_n
        with np.errstate(divide="ignore", invalid="ignore"):
            ip_normalized = ip / (aminor * btor)
            beta_n = beta_t / ip_normalized

        # Interpolate beta_n to params.times
        beta_n = interp1(efittime, beta_n, params.times)

        return {"beta_n": beta_n}

    @staticmethod
    @physics_method(columns=["v_surf"], tokamak=Tokamak.CMOD)
    def get_surface_voltage(params: PhysicsMethodParams):
<<<<<<< HEAD
        r"""
        Calculate the plasma surface voltage defined as
        $$
        v_\text{surf} = -2 \pi \frac{d\phi}{dt}
=======
        """
        Calculate the plasma surface voltage defined as
        $$
        v_\\text{surf} = -2 \\pi \\frac{d\\phi}{dt},
>>>>>>> f978ae12
        $$

        Note that there is a `VSURFA` node in the `EFIT` tree, however the stored
        data are all zeros for every shot.

        Parameters
        ----------
        params : PhysicsMethodParams
            The parameters containing the MDSplus connection, shot id and more.

        Returns
        -------
        dict
<<<<<<< HEAD
            A dictionary containing the surface voltage (`v_surf`) data.
=======
            A dictionary containing the $v_\\text{surf}$ data.
>>>>>>> f978ae12

        References
        -------
        - pull requests: #[23](https://github.com/MIT-PSFC/disruption-py/pull/23), #[344](https://github.com/MIT-PSFC/disruption-py/pull/344), #[345](https://github.com/MIT-PSFC/disruption-py/pull/345), #[356](https://github.com/MIT-PSFC/disruption-py/pull/356)
        - issues: #[25](https://github.com/MIT-PSFC/disruption-py/issues/25), #[29](https://github.com/MIT-PSFC/disruption-py/issues/29)

        Notes
        -------
        The CMOD EFIT tree does have a `VSURFA` node, but the stored values
        are zeros for every shot.
        """
        # Get signals from EFIT tree
        sibdry, efit_time = params.mds_conn.get_data_with_dims(
            r"\efit_aeqdsk:sibdry", tree_name="_efit_tree"
        )  # [V*s/rad], [s]

        # Compute v_surf and interpolate to params.times
        v_surf = -2 * np.pi * np.gradient(sibdry, efit_time)
        v_surf = interp1(efit_time, v_surf, params.times)

        return {"v_surf": v_surf}

    @staticmethod
    def _is_on_blacklist(shot_id: int) -> bool:
        """
        TODO why will these shots cause `_get_peaking_factors`,
        `_get_peaking_factors_no_tci`, and `_get_edge_parameters` to fail?
        """
        if (
            1120000000 < shot_id < 1120213000
            or 1140000000 < shot_id < 1140227000
            or 1150000000 < shot_id < 1150610000
            or 1160000000 < shot_id < 1160303000
        ):
            return True
        return False<|MERGE_RESOLUTION|>--- conflicted
+++ resolved
@@ -1985,7 +1985,6 @@
     @staticmethod
     @physics_method(columns=["beta_n"], tokamak=Tokamak.CMOD)
     def get_beta_normalized(params: PhysicsMethodParams):
-<<<<<<< HEAD
         r"""
         Calculate the normalized beta, $\beta_N$, also known as the Troyon factor:
         $$
@@ -1995,48 +1994,23 @@
         Where $I_p$ is in MA, and the total plasma beta $\beta$ is defined as [^1]
         $$
         \beta_\text{tot} = \frac{p}{B^2/2\mu_0}
-=======
-        """
-        Calculate the normalized beta, $\\beta_N$, also known as the Troyon factor:
-        $$
-        \\beta_N = \\beta_\\text{tot} \\frac{a B_T}{I_p}.
-        $$
-
-        Where $I_p$ is in MA, and the total plasma beta $\\beta$ is defined as
-        $$
-        \\beta_\\text{tot} = \\frac{p}{B^2/2\\mu_0}.
->>>>>>> f978ae12
         $$
 
         Since the total beta is dominated by the toroidal beta,
         $$
-<<<<<<< HEAD
         \frac{1}{\beta_\text{tot}} = \frac{1}{\beta_\text{tor}} +
         \frac{1}{\beta_\text{pol}}
         $$
 
         we can approximate $\beta_N$ using $\beta_\text{tor}$. This definition
-=======
-        \\frac{1}{\\beta_\\text{tot}} = \\frac{1}{\\beta_\\text{tor}} +
-        \\frac{1}{\\beta_\\text{pol}},
-        $$
-
-        we can approximate $\\beta_N$ using $\\beta_\\text{tor}$. This definition
->>>>>>> f978ae12
         is consistent with that of `EFIT_AEQDSK:BETAN` which isn't available for
         pre-2000 shots.
 
         To make the input data consistent with `EFIT_AEQDSK:BETAN`, we use
         `CPASMA` and `BTAXP` from `EFIT_AEQDSK` instead of `IP` and `BTOR` from
-<<<<<<< HEAD
         `MAGNETICS` for $I_p$ and $B_t$.
 
         [^1]: http://wiki.fusenet.eu/fusionwiki/index.php/Beta
-
-        [^1]: http://wiki.fusenet.eu/fusionwiki/index.php/Beta
-=======
-        `MAGNETICS` for $I_p$ and $B_T$.
->>>>>>> f978ae12
 
         Parameters
         ----------
@@ -2080,17 +2054,10 @@
     @staticmethod
     @physics_method(columns=["v_surf"], tokamak=Tokamak.CMOD)
     def get_surface_voltage(params: PhysicsMethodParams):
-<<<<<<< HEAD
         r"""
         Calculate the plasma surface voltage defined as
         $$
         v_\text{surf} = -2 \pi \frac{d\phi}{dt}
-=======
-        """
-        Calculate the plasma surface voltage defined as
-        $$
-        v_\\text{surf} = -2 \\pi \\frac{d\\phi}{dt},
->>>>>>> f978ae12
         $$
 
         Note that there is a `VSURFA` node in the `EFIT` tree, however the stored
@@ -2104,11 +2071,7 @@
         Returns
         -------
         dict
-<<<<<<< HEAD
             A dictionary containing the surface voltage (`v_surf`) data.
-=======
-            A dictionary containing the $v_\\text{surf}$ data.
->>>>>>> f978ae12
 
         References
         -------
