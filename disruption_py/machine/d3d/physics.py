--- conflicted
+++ resolved
@@ -521,22 +521,7 @@
                 f"ptdata('iptipp', {params.shot_id})", tree_name="d3d"
             )  # [A], [ms]
             t_ip_prog = t_ip_prog / 1.0e3  # [ms] -> [s]
-<<<<<<< HEAD
             polarity = polarity_util(params)
-=======
-            polarity = np.unique(
-                params.mds_conn.get_data(
-                    f"ptdata('iptdirect', {params.shot_id})", tree_name="d3d"
-                )
-            )
-            if len(polarity) > 1:
-                params.logger.verbose(
-                    "Polarity of Ip target is not constant. "
-                    "Using value at first timestep.",
-                )
-                params.logger.debug("Polarity array {polarity}", polarity=polarity)
-                polarity = polarity[0]
->>>>>>> fddbd8ed
             ip_prog = ip_prog * polarity
             dipprog_dt = np.gradient(ip_prog, t_ip_prog)
             ip_prog = interp1(t_ip_prog, ip_prog, params.times, "linear")
@@ -646,22 +631,7 @@
             )  # [MA], [ms]
             t_ip_prog_rt = t_ip_prog_rt / 1.0e3  # [ms] -> [s]
             ip_prog_rt = ip_prog_rt * 1.0e6 * 0.5  # [MA] -> [A]
-<<<<<<< HEAD
             polarity = polarity_util(params)
-=======
-            polarity = np.unique(
-                params.mds_conn.get_data(
-                    f"ptdata('iptdirect', {params.shot_id})", tree_name="d3d"
-                )
-            )
-            if len(polarity) > 1:
-                params.logger.verbose(
-                    "Polarity of Ip target is not constant."
-                    " Setting to first value in array.",
-                )
-                params.logger.debug("Polarity array: {polarity}", polarity=polarity)
-                polarity = polarity[0]
->>>>>>> fddbd8ed
             ip_prog_rt = ip_prog_rt * polarity
             dipprog_dt_rt = np.gradient(ip_prog_rt, t_ip_prog_rt)
             ip_prog_rt = interp1(t_ip_prog_rt, ip_prog_rt, params.times, "linear")
