--- conflicted
+++ resolved
@@ -1,10 +1,5 @@
 [default]
-<<<<<<< HEAD
 max_processes = 10
-=======
-max_shot_time = 7.0 # [s]
-time_const = 1e-6
->>>>>>> 074a9e4e
 
 [default.tests]
 match_fraction = 0.95 # Fraction of signals that must match between MDSplus and SQL
