[tool.poetry]
authors = ["Gregorio L. Trevisan <gtrevisan@psfc.mit.edu>"]
description = "Data Framework for the MIT PSFC Disruption Studies Group"
homepage = "https://disruptions.mit.edu/"
license = "MIT"
name = "disruption-py"
readme = "README.md"
version = "0.8.0"

[tool.poetry.dependencies]
python = "^3.9"
dynaconf = "^3.2.0"
numpy = "^1.26.0"
pandas = {extras = ["hdf5"], version = "^2.2.0"}
pyodbc = "^5.1.0"
scikit_learn = "^1.5.0"
scipy = "^1.13.0"
SQLAlchemy = "^2.0.0"

[tool.poetry.group.dev]
optional = true

[tool.poetry.group.dev.dependencies]
black = "^24.8.0"
pylint = "^3.2.0"
pytest = "^8.3.0"
yamllint = "^1.35.0"

[tool.poetry.group.docs]
optional = true

[tool.poetry.group.docs.dependencies]
black = "^24.8.0"
mkdocs = "^1.6.0"
mkdocs-literate-nav = "^0.6.0"
mkdocs-material = "^9.5.0"
mkdocstrings = {extras = ["python"], version = "^0.26.0"}

[tool.poetry.group.lab]
optional = true

[tool.poetry.group.lab.dependencies]
ipykernel = "^6.29.0"
ipympl = "^0.9.0"
jupyterlab = "^4.2.0"
matplotlib = "^3.9.0"

[tool.pylint]
<<<<<<< HEAD
extension-pkg-allow-list = ["pyodbc"]
=======
disable = [
    "invalid-name",
    "too-many-arguments",
    "too-many-branches",
    "too-many-instance-attributes",
    "too-many-lines",
    "too-many-locals",
    "too-many-statements",
]
>>>>>>> 41289b85

[build-system]
requires = ["poetry-core"]
build-backend = "poetry.core.masonry.api"<|MERGE_RESOLUTION|>--- conflicted
+++ resolved
@@ -46,9 +46,7 @@
 matplotlib = "^3.9.0"
 
 [tool.pylint]
-<<<<<<< HEAD
 extension-pkg-allow-list = ["pyodbc"]
-=======
 disable = [
     "invalid-name",
     "too-many-arguments",
@@ -58,7 +56,6 @@
     "too-many-locals",
     "too-many-statements",
 ]
->>>>>>> 41289b85
 
 [build-system]
 requires = ["poetry-core"]
