--- conflicted
+++ resolved
@@ -5,11 +5,7 @@
 license = "MIT"
 name = "disruption-py"
 readme = "README.md"
-<<<<<<< HEAD
 version = "0.6.0"
-=======
-version = "0.5.2"
->>>>>>> 65213c15
 
 [tool.poetry.dependencies]
 python = "^3.9"
