--- conflicted
+++ resolved
@@ -14,16 +14,10 @@
 @physics_method(columns=["upper_gap", "lower_gap"], tokamak=Tokamak.D3D)
 def decorated_physics_method(params: PhysicsMethodParams) -> dict:
     """
-<<<<<<< HEAD
     All parametrized methods passed to `get_shots_data` will be called once for every
     shot retrieved. Decorated methods may call other decorated methods, however,
-    execution order is not guranteed as calls will be reordered to minimize resource
+    execution order is not guaranteed as calls will be reordered to minimize resource
     usage based on the `physics_method` decorator.
-=======
-    All parametrized methods passed to `get_shots_data` will be called once for every shot retrieved.
-    Decorated methods may call other decorated methods, however, execution order is not guranteed as calls
-    will be reordered to minimize resource usage based on the `physics_method` decorator.
->>>>>>> 6206430b
 
     Parameters
     ----------
