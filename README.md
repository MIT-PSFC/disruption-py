# disruption-warning-db-workflow
<<<<<<< HEAD
Workflow, modules, and submodules to populate SQL databases on multiple machines for disruption prediction analysis and beyond.

! Work in progress !

## Tags
INFO: Need to ask an expert for a description or explanation 
TODO(priority) + comment: Coding change/fix that needs to happen at the given priority level
=======
Workflow, modules, and submodules to populate SQL databases on multiple machines for disruption prediction analysis and beyond

## Source folders in order of focus
1. /fusion/projects/disruption_warning/software/matlab_programs
2. /fusion/projects/disruption_warning/software/peaking_factors_d3d
3. /fusion/projects/disruption_warning/software/peaking_factors_d3d/recalc_bradial
Repo location: /fusion/projects/disruption_warning/disruption-warning-db-workflow
>>>>>>> da61a38f
<|MERGE_RESOLUTION|>--- conflicted
+++ resolved
@@ -1,5 +1,4 @@
 # disruption-warning-db-workflow
-<<<<<<< HEAD
 Workflow, modules, and submodules to populate SQL databases on multiple machines for disruption prediction analysis and beyond.
 
 ! Work in progress !
@@ -7,12 +6,10 @@
 ## Tags
 INFO: Need to ask an expert for a description or explanation 
 TODO(priority) + comment: Coding change/fix that needs to happen at the given priority level
-=======
 Workflow, modules, and submodules to populate SQL databases on multiple machines for disruption prediction analysis and beyond
 
-## Source folders in order of focus
+## Source folders in order of focus for D3D
 1. /fusion/projects/disruption_warning/software/matlab_programs
 2. /fusion/projects/disruption_warning/software/peaking_factors_d3d
-3. /fusion/projects/disruption_warning/software/peaking_factors_d3d/recalc_bradial
+3. /fusion/projects/disruption_warning/software/peaking_factors_d3d/recalc_bradial  
 Repo location: /fusion/projects/disruption_warning/disruption-warning-db-workflow
->>>>>>> da61a38f
